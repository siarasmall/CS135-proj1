{
 "cells": [
  {
   "cell_type": "code",
   "execution_count": 129,
   "id": "827b0719",
   "metadata": {},
   "outputs": [],
   "source": [
    "import numpy as np\n",
    "import pandas as pd\n",
    "import sklearn.linear_model\n",
    "import sklearn.metrics\n",
    "import os\n"
   ]
  },
  {
   "cell_type": "code",
   "execution_count": 130,
   "id": "fce9f294",
   "metadata": {},
   "outputs": [],
   "source": [
    "# import plotting libraries\n",
    "import matplotlib\n",
    "import matplotlib.pyplot as plt\n",
    "\n",
    "%matplotlib inline\n",
    "plt.style.use('seaborn-v0_8') # pretty matplotlib plots\n"
   ]
  },
  {
   "cell_type": "markdown",
   "id": "378b2437",
   "metadata": {},
   "source": [
    "## Load Data"
   ]
  },
  {
   "cell_type": "code",
   "execution_count": 131,
   "id": "2a734063",
   "metadata": {},
   "outputs": [
    {
     "name": "stdout",
     "output_type": "stream",
     "text": [
      "Shape of x_train_df: (2400, 2)\n",
      "Shape of y_train_df: (2400, 1)\n"
     ]
    },
    {
     "data": {
      "text/html": [
       "<div>\n",
       "<style scoped>\n",
       "    .dataframe tbody tr th:only-of-type {\n",
       "        vertical-align: middle;\n",
       "    }\n",
       "\n",
       "    .dataframe tbody tr th {\n",
       "        vertical-align: top;\n",
       "    }\n",
       "\n",
       "    .dataframe thead th {\n",
       "        text-align: right;\n",
       "    }\n",
       "</style>\n",
       "<table border=\"1\" class=\"dataframe\">\n",
       "  <thead>\n",
       "    <tr style=\"text-align: right;\">\n",
       "      <th></th>\n",
       "      <th>website_name</th>\n",
       "      <th>text</th>\n",
       "    </tr>\n",
       "  </thead>\n",
       "  <tbody>\n",
       "    <tr>\n",
       "      <th>0</th>\n",
       "      <td>amazon</td>\n",
       "      <td>Oh and I forgot to also mention the weird colo...</td>\n",
       "    </tr>\n",
       "    <tr>\n",
       "      <th>1</th>\n",
       "      <td>amazon</td>\n",
       "      <td>THAT one didn't work either.</td>\n",
       "    </tr>\n",
       "    <tr>\n",
       "      <th>2</th>\n",
       "      <td>amazon</td>\n",
       "      <td>Waste of 13 bucks.</td>\n",
       "    </tr>\n",
       "    <tr>\n",
       "      <th>3</th>\n",
       "      <td>amazon</td>\n",
       "      <td>Product is useless, since it does not have eno...</td>\n",
       "    </tr>\n",
       "    <tr>\n",
       "      <th>4</th>\n",
       "      <td>amazon</td>\n",
       "      <td>None of the three sizes they sent with the hea...</td>\n",
       "    </tr>\n",
       "    <tr>\n",
       "      <th>...</th>\n",
       "      <td>...</td>\n",
       "      <td>...</td>\n",
       "    </tr>\n",
       "    <tr>\n",
       "      <th>2395</th>\n",
       "      <td>yelp</td>\n",
       "      <td>The sweet potato fries were very good and seas...</td>\n",
       "    </tr>\n",
       "    <tr>\n",
       "      <th>2396</th>\n",
       "      <td>yelp</td>\n",
       "      <td>I could eat their bruschetta all day it is dev...</td>\n",
       "    </tr>\n",
       "    <tr>\n",
       "      <th>2397</th>\n",
       "      <td>yelp</td>\n",
       "      <td>Ambience is perfect.</td>\n",
       "    </tr>\n",
       "    <tr>\n",
       "      <th>2398</th>\n",
       "      <td>yelp</td>\n",
       "      <td>We ordered the duck rare and it was pink and t...</td>\n",
       "    </tr>\n",
       "    <tr>\n",
       "      <th>2399</th>\n",
       "      <td>yelp</td>\n",
       "      <td>Service was good and the company was better!</td>\n",
       "    </tr>\n",
       "  </tbody>\n",
       "</table>\n",
       "<p>2400 rows × 2 columns</p>\n",
       "</div>"
      ],
      "text/plain": [
       "     website_name                                               text\n",
       "0          amazon  Oh and I forgot to also mention the weird colo...\n",
       "1          amazon                       THAT one didn't work either.\n",
       "2          amazon                                 Waste of 13 bucks.\n",
       "3          amazon  Product is useless, since it does not have eno...\n",
       "4          amazon  None of the three sizes they sent with the hea...\n",
       "...           ...                                                ...\n",
       "2395         yelp  The sweet potato fries were very good and seas...\n",
       "2396         yelp  I could eat their bruschetta all day it is dev...\n",
       "2397         yelp                               Ambience is perfect.\n",
       "2398         yelp  We ordered the duck rare and it was pink and t...\n",
       "2399         yelp       Service was good and the company was better!\n",
       "\n",
       "[2400 rows x 2 columns]"
      ]
     },
     "execution_count": 131,
     "metadata": {},
     "output_type": "execute_result"
    }
   ],
   "source": [
    "data_dir = 'data_reviews'\n",
    "x_train_df = pd.read_csv(os.path.join(data_dir, 'x_train.csv'))\n",
    "y_train_df = pd.read_csv(os.path.join(data_dir, 'y_train.csv'))\n",
    "\n",
    "N, n_cols = x_train_df.shape\n",
    "print(\"Shape of x_train_df: (%d, %d)\" % (N,n_cols))\n",
    "print(\"Shape of y_train_df: %s\" % str(y_train_df.shape))\n",
    "x_train_df"
   ]
  },
  {
   "cell_type": "code",
   "execution_count": 132,
   "id": "67a9b91f",
   "metadata": {},
   "outputs": [],
   "source": [
    "# df to list\n",
    "tr_text_list = x_train_df['text'].values.tolist()"
   ]
  },
  {
   "cell_type": "code",
   "execution_count": 133,
   "id": "5e193540",
   "metadata": {},
   "outputs": [
    {
     "data": {
      "text/plain": [
       "2400"
      ]
     },
     "execution_count": 133,
     "metadata": {},
     "output_type": "execute_result"
    }
   ],
   "source": [
    "y_train_list = y_train_df['is_positive_sentiment'].values.tolist()\n",
    "len(y_train_list)"
   ]
  },
  {
   "cell_type": "code",
   "execution_count": 252,
   "id": "a651849b",
   "metadata": {},
   "outputs": [
    {
     "data": {
      "text/plain": [
       "2400"
      ]
     },
     "execution_count": 252,
     "metadata": {},
     "output_type": "execute_result"
    }
   ],
   "source": [
    "len(y_train_list)"
   ]
  },
  {
   "cell_type": "markdown",
   "id": "59b9b3b8",
   "metadata": {},
   "source": [
    "## Partition sentences into words"
   ]
  },
  {
   "cell_type": "code",
   "execution_count": 135,
   "id": "ef8944c2",
   "metadata": {},
   "outputs": [],
   "source": [
    "from sklearn.feature_extraction.text import CountVectorizer"
   ]
  },
  {
   "cell_type": "code",
   "execution_count": 136,
   "id": "87e5962c",
   "metadata": {},
   "outputs": [],
   "source": [
    "vectorizer = CountVectorizer()"
   ]
  },
  {
   "cell_type": "markdown",
   "id": "b3c8eb6e",
   "metadata": {},
   "source": [
    "### How big is my vocabulary?"
   ]
  },
  {
   "cell_type": "code",
   "execution_count": 137,
   "id": "b78623d6",
   "metadata": {},
   "outputs": [
    {
     "data": {
      "text/plain": [
       "4510"
      ]
     },
     "execution_count": 137,
     "metadata": {},
     "output_type": "execute_result"
    }
   ],
   "source": [
    "x = vectorizer.fit_transform(tr_text_list)\n",
    "vocab = vectorizer.get_feature_names_out()\n",
    "vocab.shape[0]"
   ]
  },
  {
   "cell_type": "code",
   "execution_count": 138,
   "id": "8682b1ac",
   "metadata": {},
   "outputs": [
    {
     "data": {
      "text/plain": [
       "(2400, 4510)"
      ]
     },
     "execution_count": 138,
     "metadata": {},
     "output_type": "execute_result"
    }
   ],
   "source": [
    "x_train_NV = x.toarray()\n",
    "x_train_NV.shape # N is the number of sentences, and V is the number of vocabulary"
   ]
  },
  {
   "cell_type": "code",
   "execution_count": 139,
   "id": "47ec8774",
   "metadata": {},
   "outputs": [
    {
     "data": {
      "text/plain": [
       "(2400, 4510)"
      ]
     },
     "execution_count": 139,
     "metadata": {},
     "output_type": "execute_result"
    }
   ],
   "source": [
    "N = x_train_NV.shape[0]\n",
    "V = x_train_NV.shape[1]\n",
    "N,V"
   ]
  },
  {
   "cell_type": "code",
   "execution_count": 140,
   "id": "b80eec05",
   "metadata": {},
   "outputs": [
    {
     "data": {
      "text/plain": [
       "3941"
      ]
     },
     "execution_count": 140,
     "metadata": {},
     "output_type": "execute_result"
    }
   ],
   "source": [
    "vectorizer.vocabulary_.get('the')"
   ]
  },
  {
   "cell_type": "markdown",
   "id": "bd6d4a45",
   "metadata": {},
   "source": [
    "### Get the common and rare"
   ]
  },
  {
   "cell_type": "code",
   "execution_count": 141,
   "id": "6c590bc2",
   "metadata": {},
   "outputs": [
    {
     "data": {
      "text/plain": [
       "1"
      ]
     },
     "execution_count": 141,
     "metadata": {},
     "output_type": "execute_result"
    }
   ],
   "source": [
    "x_train_NV[0][2701] # search the first sentence for 'oh'"
   ]
  },
  {
   "cell_type": "code",
   "execution_count": 142,
   "id": "6c0f0f60",
   "metadata": {},
   "outputs": [
    {
     "data": {
      "text/plain": [
       "1572"
      ]
     },
     "execution_count": 142,
     "metadata": {},
     "output_type": "execute_result"
    }
   ],
   "source": [
    "x_common = []\n",
    "\n",
    "x_col_sum = np.sum(x_train_NV, axis = 0)\n",
    "\n",
    "np.max(x_col_sum)"
   ]
  },
  {
   "cell_type": "code",
   "execution_count": 143,
   "id": "39da2e7a",
   "metadata": {},
   "outputs": [
    {
     "data": {
      "text/plain": [
       "((4510,), 9)"
      ]
     },
     "execution_count": 143,
     "metadata": {},
     "output_type": "execute_result"
    }
   ],
   "source": [
    "x_col_sum.shape, x_col_sum[2701]"
   ]
  },
  {
   "cell_type": "code",
   "execution_count": 144,
   "id": "d6e30036",
   "metadata": {},
   "outputs": [],
   "source": [
    "x_common = x_col_sum > N/2 # happens half of the time \n",
    "x_common_V = [int(x) for x in x_common]\n",
    "x_common_V = np.array(x_common_V)"
   ]
  },
  {
   "cell_type": "code",
   "execution_count": 145,
   "id": "91d21ea5",
   "metadata": {},
   "outputs": [],
   "source": [
    "x_rare = x_col_sum < 10\n",
    "x_rare_V = [int(x) for x in x_rare]\n",
    "x_rare_V = np.array(x_rare_V)"
   ]
  },
  {
   "cell_type": "code",
   "execution_count": 146,
   "id": "0488878d",
   "metadata": {},
   "outputs": [
    {
     "data": {
      "text/plain": [
       "((4510,), (4510,))"
      ]
     },
     "execution_count": 146,
     "metadata": {},
     "output_type": "execute_result"
    }
   ],
   "source": [
    "x_common_V.shape, x_rare_V.shape"
   ]
  },
  {
   "cell_type": "code",
   "execution_count": 147,
   "id": "01a9ef81",
   "metadata": {},
   "outputs": [],
   "source": [
    "# x_common_V.reshape(V, 1)"
   ]
  },
  {
   "cell_type": "code",
   "execution_count": 148,
   "id": "33605ab8",
   "metadata": {},
   "outputs": [
    {
     "data": {
      "text/plain": [
       "1752"
      ]
     },
     "execution_count": 148,
     "metadata": {},
     "output_type": "execute_result"
    }
   ],
   "source": [
    "x_common = x_train_NV * x_common_V \n",
    "x_rare = x_train_NV * x_rare_V\n",
    "\n",
    "idx = vectorizer.vocabulary_.get('good')\n",
    "idx"
   ]
  },
  {
   "cell_type": "code",
   "execution_count": 149,
   "id": "65865692",
   "metadata": {},
   "outputs": [
    {
     "data": {
      "text/plain": [
       "185"
      ]
     },
     "execution_count": 149,
     "metadata": {},
     "output_type": "execute_result"
    }
   ],
   "source": [
    "np.sum(x_train_NV[:, idx])"
   ]
  },
  {
   "cell_type": "code",
   "execution_count": 150,
   "id": "1a7b1710",
   "metadata": {},
   "outputs": [
    {
     "data": {
      "text/plain": [
       "((2400, 4510), (2400, 4510))"
      ]
     },
     "execution_count": 150,
     "metadata": {},
     "output_type": "execute_result"
    }
   ],
   "source": [
    "x_rare.shape, x_common.shape"
   ]
  },
  {
   "cell_type": "code",
   "execution_count": null,
   "id": "a7b3fba1",
   "metadata": {},
   "outputs": [],
   "source": []
  },
  {
   "cell_type": "code",
   "execution_count": null,
   "id": "4bfa343a",
   "metadata": {},
   "outputs": [],
   "source": []
  },
  {
   "cell_type": "code",
   "execution_count": null,
   "id": "4853c484",
   "metadata": {},
   "outputs": [],
   "source": []
  },
  {
   "cell_type": "markdown",
   "id": "3b273273",
   "metadata": {},
   "source": [
    "### Get Normal"
   ]
  },
  {
   "cell_type": "code",
   "execution_count": 151,
   "id": "1721280f",
   "metadata": {},
   "outputs": [],
   "source": [
    "x_normal = x_train_NV * (1 - x_common_V) * (1 - x_rare_V)"
   ]
  },
  {
   "cell_type": "code",
   "execution_count": 152,
   "id": "f72061b7",
   "metadata": {},
   "outputs": [
    {
     "data": {
      "text/plain": [
       "array([0, 0, 0, ..., 0, 0, 1])"
      ]
     },
     "execution_count": 152,
     "metadata": {},
     "output_type": "execute_result"
    }
   ],
   "source": [
    "x_normal[:, idx]"
   ]
  },
  {
   "cell_type": "code",
   "execution_count": 153,
   "id": "81366d5b",
   "metadata": {},
   "outputs": [
    {
     "data": {
      "text/plain": [
       "array([0, 0, 0, ..., 1, 1, 1])"
      ]
     },
     "execution_count": 153,
     "metadata": {},
     "output_type": "execute_result"
    }
   ],
   "source": [
    "y_train_list = np.array(y_train_list)\n",
    "y_train_list"
   ]
  },
  {
   "cell_type": "code",
   "execution_count": 154,
   "id": "758b41c9",
   "metadata": {},
   "outputs": [],
   "source": [
    "# x_normal_copy = np.copy(x_normal)\n",
    "# x_normal_copy[0].shape, x_common_V.shape"
   ]
  },
  {
   "cell_type": "code",
   "execution_count": 155,
   "id": "9536c8a3",
   "metadata": {},
   "outputs": [],
   "source": [
    "# x = []"
   ]
  },
  {
   "cell_type": "code",
   "execution_count": 156,
   "id": "58c2d041",
   "metadata": {},
   "outputs": [],
   "source": [
    "# y_train_list.shape, x_common_V.shape[0]"
   ]
  },
  {
   "cell_type": "code",
   "execution_count": 157,
   "id": "c11bf629",
   "metadata": {},
   "outputs": [],
   "source": [
    "# for i in range(x_common_V.shape[0]):\n",
    "#     if x_common_V[i] == 1:\n",
    "#         x_normal_copy = np.delete(x_normal_copy, i, axis=1)\n",
    "    \n",
    "    "
   ]
  },
  {
   "cell_type": "code",
   "execution_count": 158,
   "id": "4ed6e6c5",
   "metadata": {},
   "outputs": [],
   "source": [
    "# x_normal_copy.shape"
   ]
  },
  {
   "cell_type": "code",
   "execution_count": 159,
   "id": "16e90169",
   "metadata": {},
   "outputs": [],
   "source": [
    "# t = {[0,0,0,0],[0,1,0,1]}"
   ]
  },
  {
   "cell_type": "code",
   "execution_count": 160,
   "id": "668a7c72",
   "metadata": {},
   "outputs": [
    {
     "data": {
      "text/plain": [
       "<Figure size 800x550 with 0 Axes>"
      ]
     },
     "metadata": {},
     "output_type": "display_data"
    }
   ],
   "source": [
    "%run performance_metrics.py\n",
    "%run cross_validation.py"
   ]
  },
  {
   "cell_type": "code",
   "execution_count": 161,
   "id": "f423ed58",
   "metadata": {},
   "outputs": [],
   "source": [
    "# calc_root_mean_squared_error()\n",
    "# train_models_and_calc_scores_for_n_fold_cv\n",
    "# make_train_and_test_row_ids_for_n_fold_cv"
   ]
  },
  {
   "cell_type": "code",
   "execution_count": 162,
   "id": "261ac303",
   "metadata": {},
   "outputs": [
    {
     "data": {
      "text/plain": [
       "(array([[1],\n",
       "        [1],\n",
       "        [0],\n",
       "        [0],\n",
       "        [1],\n",
       "        [1],\n",
       "        [0],\n",
       "        [0],\n",
       "        [0],\n",
       "        [1]]),\n",
       " array([[1],\n",
       "        [1],\n",
       "        [0],\n",
       "        [1],\n",
       "        [0],\n",
       "        [0],\n",
       "        [0],\n",
       "        [0],\n",
       "        [1],\n",
       "        [1]]),\n",
       " array([1, 1, 1, 0, 0, 1, 1, 1, 0, 0]),\n",
       " array([0, 0, 1, 0, 1, 1, 0, 1, 1, 1]))"
      ]
     },
     "execution_count": 162,
     "metadata": {},
     "output_type": "execute_result"
    }
   ],
   "source": [
    "M = 2\n",
    "\n",
    "x_tr_M2 = np.random.randint(2, size=10).reshape(-1, 1)\n",
    "x_va_N2 = np.random.randint(2, size=10).reshape(-1, 1)\n",
    "y_tr_M = np.random.randint(2, size=10)\n",
    "y_va_N = np.random.randint(2, size=10)\n",
    "x_tr_M2, x_va_N2, y_tr_M, y_va_N"
   ]
  },
  {
   "cell_type": "code",
   "execution_count": null,
   "id": "c2b0af64",
   "metadata": {},
   "outputs": [],
   "source": []
  },
  {
   "cell_type": "markdown",
   "id": "b67d8450",
   "metadata": {},
   "source": [
    "## Cross Validation"
   ]
  },
  {
   "cell_type": "code",
   "execution_count": 163,
   "id": "66fd228b",
   "metadata": {},
   "outputs": [],
   "source": [
    "%run binary_metrics.py\n",
    "%run proba_metrics.py"
   ]
  },
  {
   "cell_type": "code",
   "execution_count": null,
   "id": "937c25f4",
   "metadata": {},
   "outputs": [],
   "source": []
  },
  {
   "cell_type": "code",
   "execution_count": 164,
   "id": "8b8ff466",
   "metadata": {},
   "outputs": [
    {
     "data": {
      "text/plain": [
       "(1599, 801)"
      ]
     },
     "execution_count": 164,
     "metadata": {},
     "output_type": "execute_result"
    }
   ],
   "source": [
    "K = 3 # num folds of CV\n",
    "random_state = 1234\n",
    "\n",
    "train_error_per_fold = np.zeros(K, dtype=np.float32)\n",
    "test_error_per_fold = np.zeros(K, dtype=np.float32)\n",
    "\n",
    "N = x_normal.shape[0]\n",
    "# TODO define the folds here by calling your function\n",
    "# e.g. ... = make_train_and_test_row_ids_for_n_fold_cv(...)\n",
    "train_ids, test_ids = make_train_and_test_row_ids_for_n_fold_cv(\n",
    "    N, K, random_state)\n",
    "\n",
    "len(train_ids[0]), len(test_ids[0])"
   ]
  },
  {
   "cell_type": "code",
   "execution_count": 165,
   "id": "2961eec4",
   "metadata": {},
   "outputs": [],
   "source": [
    "y_list = y_train_list"
   ]
  },
  {
   "cell_type": "code",
   "execution_count": 166,
   "id": "c5e39bb5",
   "metadata": {},
   "outputs": [
    {
     "data": {
      "text/plain": [
       "array([0, 0, 0, ..., 1, 1, 1])"
      ]
     },
     "execution_count": 166,
     "metadata": {},
     "output_type": "execute_result"
    }
   ],
   "source": [
    "y_list"
   ]
  },
  {
   "cell_type": "markdown",
   "id": "9e6e3971",
   "metadata": {},
   "source": [
    "## normalize the data"
   ]
  },
  {
   "cell_type": "code",
   "execution_count": 167,
   "id": "52fc9c3f",
   "metadata": {},
   "outputs": [
    {
     "data": {
      "text/plain": [
       "1599"
      ]
     },
     "execution_count": 167,
     "metadata": {},
     "output_type": "execute_result"
    }
   ],
   "source": [
    "# partition the data into train and test\n",
    "\n",
    "x_tr, y_tr = list(), list()\n",
    "y_va, x_va = list(), list()\n",
    "\n",
    "\n",
    "for i in range(len(train_ids)):\n",
    "    x_tr.append(x_normal[train_ids[i]])\n",
    "    y_tr.append(y_list[train_ids[i]])\n",
    "\n",
    "for i in range(len(test_ids)):\n",
    "    x_va.append(x_normal[test_ids[i]])\n",
    "    y_va.append(y_list[test_ids[i]])\n",
    "\n",
    "\n",
    "len(x_tr[0])"
   ]
  },
  {
   "cell_type": "code",
   "execution_count": 217,
   "id": "107fbf3e",
   "metadata": {},
   "outputs": [],
   "source": [
    "C_grid = np.logspace(-9, 6, 31)"
   ]
  },
  {
   "cell_type": "code",
   "execution_count": 218,
   "id": "b3035b65",
   "metadata": {},
   "outputs": [
    {
     "data": {
      "text/plain": [
       "(1599, 4510)"
      ]
     },
     "execution_count": 218,
     "metadata": {},
     "output_type": "execute_result"
    }
   ],
   "source": [
    "x_tr[0].shape"
   ]
  },
  {
   "cell_type": "code",
   "execution_count": 219,
   "id": "6abd8fc6",
   "metadata": {},
   "outputs": [
    {
     "data": {
      "text/plain": [
       "3"
      ]
     },
     "execution_count": 219,
     "metadata": {},
     "output_type": "execute_result"
    }
   ],
   "source": [
    "K"
   ]
  },
  {
   "cell_type": "code",
   "execution_count": 220,
   "id": "f098c9ee",
   "metadata": {},
   "outputs": [],
   "source": [
    "cv_tr_bce_list = list()\n",
    "cv_va_bce_list = list()\n",
    "cv_te_bce_list = list()\n",
    "\n",
    "model_list = list()\n",
    "tr_bce_list_for_each_C = list()\n",
    "va_bce_list_for_each_C = list()\n",
    "# idx = 0\n",
    "for C in C_grid:\n",
    "\n",
    "    model_F3_list = list()\n",
    "\n",
    "    # Allocate lists for storing BCE metrics\n",
    "    tr_bce_list = list()\n",
    "    va_bce_list = list()\n",
    "    te_bce_list = list()\n",
    "\n",
    "    # Allocate lists for storing ERROR RATE metrics\n",
    "    tr_err_list = list()\n",
    "    va_err_list = list()\n",
    "    te_err_list = list()\n",
    "\n",
    "    # idx = idx + 1\n",
    "    for i in range(K):\n",
    "        xtr = x_tr[i]\n",
    "        ytr = y_tr[i]\n",
    "        xva = x_va[i]\n",
    "        yva = y_va[i]\n",
    "\n",
    "        lr_F3 = sklearn.linear_model.LogisticRegression(C = C, penalty = 'l2', solver='lbfgs', max_iter=2000) # TODO fixme\n",
    "        lr_F3.fit(xtr, ytr) # TODO fixme\n",
    "\n",
    "        model_F3_list.append(lr_F3)\n",
    "\n",
    "        yproba1_tr_M = lr_F3.predict_proba(xtr)[:,1] # The probability of predicting class 1 on the training set\n",
    "        yproba1_va_N = lr_F3.predict_proba(xva)[:,1] # The probability of predicting class 1 on the validation set\n",
    "\n",
    "        # Compute error rate aka zero-one loss\n",
    "        my_tr_err = sklearn.metrics.zero_one_loss(ytr, yproba1_tr_M >= 0.5)\n",
    "        my_va_err = sklearn.metrics.zero_one_loss(yva, yproba1_va_N >= 0.5)\n",
    "        tr_err_list.append(my_tr_err)\n",
    "        va_err_list.append(my_va_err)\n",
    "\n",
    "        # TODO: using the calc_mean_binary_cross_entropy_from_probas() function from above:\n",
    "        # Part c: calculate the binary cross entropy (bce) on the training set\n",
    "        # Part d: calculate the binary cross entropy (bce) on the validation set\n",
    "        my_tr_bce = calc_mean_binary_cross_entropy_from_probas(ytr, yproba1_tr_M) # TODO fixme\n",
    "        my_va_bce = calc_mean_binary_cross_entropy_from_probas(yva, yproba1_va_N) # TODO fixme\n",
    "        # Save bce for future selection on Models.\n",
    "        tr_bce_list.append(my_tr_bce) \n",
    "        va_bce_list.append(my_va_bce)\n",
    "    \n",
    "    tr_bce_list_for_each_C.append(tr_bce_list)\n",
    "    va_bce_list_for_each_C.append(va_bce_list)\n",
    "    \n",
    "    model_list.append(model_F3_list)\n",
    "    \n",
    "    # best_C_idx = np.argmin(va_bce_list)\n",
    "    # best_C__lrF3 = C_grid[best_C_idx]\n",
    "    \n",
    "    cv_tr_bce_list.append((sum(tr_bce_list)/len(tr_bce_list)))\n",
    "    cv_va_bce_list.append((sum(va_bce_list)/len(va_bce_list)))\n",
    "    \n"
   ]
  },
  {
   "cell_type": "code",
<<<<<<< HEAD
   "execution_count": 224,
=======
   "execution_count": 143,
>>>>>>> 28779b66
   "id": "8a9f38c4",
   "metadata": {},
   "outputs": [
    {
     "data": {
      "text/plain": [
       "18"
      ]
     },
<<<<<<< HEAD
     "execution_count": 224,
=======
     "execution_count": 143,
>>>>>>> 28779b66
     "metadata": {},
     "output_type": "execute_result"
    }
   ],
   "source": [
    "best_C_index = np.argmin(cv_va_bce_list)\n",
    "best_C_index"
   ]
  },
  {
   "cell_type": "code",
   "execution_count": 226,
   "id": "f4e56d7a",
   "metadata": {},
   "outputs": [
    {
     "data": {
      "text/plain": [
       "2"
      ]
     },
     "execution_count": 226,
     "metadata": {},
     "output_type": "execute_result"
    }
   ],
   "source": [
    "best_fold_in_C = np.argmin(va_bce_list_for_each_C[best_C_index])\n",
    "best_fold_in_C"
   ]
  },
  {
   "cell_type": "code",
   "execution_count": 227,
   "id": "027f73eb",
   "metadata": {},
   "outputs": [],
   "source": [
    "best_C__lr = C_grid[best_C_index]\n",
    "best_lr = model_list[best_C_index][best_fold_in_C]"
   ]
  },
  {
   "cell_type": "code",
   "execution_count": 228,
   "id": "b6df575e",
   "metadata": {},
   "outputs": [
    {
     "data": {
      "image/png": "iVBORw0KGgoAAAANSUhEUgAAA+cAAAHuCAYAAAD9bn1dAAAAOXRFWHRTb2Z0d2FyZQBNYXRwbG90bGliIHZlcnNpb24zLjcuMiwgaHR0cHM6Ly9tYXRwbG90bGliLm9yZy8pXeV/AAAACXBIWXMAAA9hAAAPYQGoP6dpAABg2ElEQVR4nO3dd3hUddrG8XtKyqQHCaAIghhAihKIggqsgIioQJTmgoAsRem92RAF0RUsNEVFdIFVWRZeUUFRQde1JICgFEGQKlESSCC9THn/iGSNtJMwyZkk3891zRXmzG9+85zHMZl7TrN4PB6PAAAAAACAaaxmFwAAAAAAQGVHOAcAAAAAwGSEcwAAAAAATEY4BwAAAADAZIRzAAAAAABMRjgHAAAAAMBkhHMAAAAAAExGOAcAAAAAwGSEcwAAAAAATGZqON+zZ48GDhyoG2+8UbfccosmT56slJSUc4794osv1KVLFzVr1kydO3fWpk2bijz+2muvqW3btmrWrJn69eunAwcOlMUqAAAAAABwyUwL5zk5ORo8eLBiYmL03//+Vx988IFOnTqlhx9++Kyxhw4d0qhRozRmzBht2bJFo0aN0tixY3X8+HFJ0po1a7Rs2TItWbJE8fHxaty4sUaPHi2Px1PWqwUAAAAAQLGZFs4TExPVsGFDjRgxQv7+/oqMjFTv3r21efPms8auWbNGsbGxuu2222S323XnnXfqhhtu0LvvvitJWrlypfr06aPo6GgFBARowoQJSkxMVHx8fFmvFgAAAAAAxWZaOL/66qv1+uuvy2azFS77+OOP1bhx47PG7t+/X/Xr1y+y7JprrtGePXvO+bifn5/q1KlT+DgAAAAAAL7MbnYBkuTxePTiiy9q06ZNWr58+VmPZ2ZmyuFwFFkWGBiorKwsQ48brcFisZSgegAAAAAALo3p4TwjI0PTpk3Trl27tHz5cjVo0OCsMQ6HQzk5OUWW5eTkKDg42NDjRqSkZMpqrdzh3GazKizMobS0bLlcbrPL8Wn0yjh6VTz0yzh6ZRy9Mo5eGWdGryIjjX+2A4DyxtRwfuTIEQ0ZMkRXXHGFVq1apSpVqpxzXP369bVr164iy/bv368mTZpIkqKjo7Vv3z61a9dOkpSfn69Dhw6dtSv8hbjdHrndnEBOklwut5xOPpAYQa+Mo1fFQ7+Mo1fG0Svj6JVx9AoAvMO0Y85Pnz6tAQMGqHnz5lqyZMl5g7kkde3aVQkJCVq3bp2cTqfWrVunhIQEdevWTZLUvXt3LV++XHv27FFubq7mzp2rqlWrKjY2tqxWBwAAAACAEjNty/nq1auVmJio9evX66OPPiry2LZt2xQTE6MZM2aoa9euqlevnhYuXKg5c+bokUceUc2aNTV//nzVrVtXktSjRw+lp6drxIgRSklJUdOmTbV48WL5+fmZsWoAAAAAABSLxcPFwCVJycnpZpdgOrvdqsjIYKWmZrJ72kXQK+PoVfHQL+PolXH0yjh6ZZwZvYqKCi2T1wEAM5i2WzsAAAAAAChAOAcAAAAAwGSEcwAAAAAATEY4BwAAAADAZIRzAAAAAABMRjgHAAAAAMBkpl3nHAAAAKUrqlqYoXHJSWklniuyBHMBAM7GlnMAAAAAAExGOAcAAAAAwGTs1g4AAFDJ2TfHS4GB8gQEyhMQUPBvf395AgKlwEDJyvYcAChthHMAAIBKLvKujhd83OPnV0aVAEDlxdegAAAAFVFurtemsuTne20uAMC5seUcAACgArEcPy7HW0vkeOsNw89J/WijLLm5Um7u7z9zZMnJ+cO/cxXy5GOlWDUAgHAOAABQAdi3bZXj1ZcVsHZNsbd0O5vHXnQM4RwAShfhHAAAwMcYvj75LycU8MF7crz2ivy2bi7yWG6Hjgr47JPSKA8AUAoI5wAAAOVUlRZNZDv+W+F9d3CIcu/ro+xBD8p1TbThkA8AMB/hHAAAoJw6E8xddeoqe/CDyrmvrzxh4YWPJyelee21/jyX3W5VZGSwUlMz5XS6vfY6AFBZEc4BAADKqbxb2yt7yEPK63A71yIHgHKOcA4AAFBOnV75f2aXAADwEr5iBQAA8CG2A/vNLgEAYALCOQAAgNk8Hvn99z8K69dbkTe1MLsaAIAJ2K0dAADALLm5ClizSkGLF8m+a4fZ1QAATEQ4BwAA8ALD1yZPSpMlOVmOt5bIsfR1WZOTCh9zR0Yqe8AgBb84p7TKBAD4KMI5AABAGQoZN1KBq96VJTe3cJkzur6yhw5XTs/7pKAgwjkAVEKEcwAAgDLkWPGPwn/n/aWdsh8aobx2txW5FJo3r08OACgfCOcAAABlyBMQoJwevZU9dLhc1zYyuxwAgI8gnAMAAJShk9/tlicqyuwyAAA+hkupAQAAlCGCOQDgXAjnAAAAAACYjHAOAABwifw/Xm92CQCAco5wDgAAUFJ5eQp+/GGF9+ttdiUAgHKOE8IBAACUgPXoEYUNfUB+W7eYXQoAoAIgnAMAABST/0frFDr6IVlPnZIk5bW5VWkvvy5PtWrmFgYAKLfYrR0AAMCoM7ux979P1lOn5LFalTnlEZ1euYZgDgC4JGw5BwAAMODPu7G7qlVX+itLlN+6rcmVAQAqAracAwAAXIT/+g8V2b51YTDPa9tOqRu/IpgDALyGLecAAKDSiqoWds7lkecZ77FalTVpmrLGTpRsttIrDABQ6RDOAQAADHBVq670xW8o/5Y2ZpcCAKiA2K0dAADgIvL+8vtu7ARzAEApYcs5AADARZx+d41kZZsGAKD08FcGAADgYgjmAIBSxl8aAAAAAABMRjgHAAAAAMBkPnHMeUpKinr37q2ZM2eqZcuWZz0+ePBgbd26tciyrKws9e7dW08++aTcbrdatGghj8cji8VSOOarr75SUFBQqdcPAADKIbfb7AoAAChkejjfunWrpk6dqiNHjpx3zOuvv17k/qpVq7RgwQKNHDlSkrR//37l5+fru+++k7+/f6nWCwAAyj9LRrpChw8xuwwAAAqZulv7mjVrNHHiRI0bN87wcw4cOKCnnnpKc+bMUbVq1SRJO3bsUIMGDQjmAADgoqyHDyniro4K+Gid2aUAAFDI1C3nrVu3VpcuXWS32w0H9BkzZiguLk6xsbGFy3bs2KHc3Fx1795dx44dU7169TRhwgQ1b97ccC1Wq0VWq+XiAyswm81a5CfOj14ZR6+Kh34ZR6+Mo1f/Y//qSwUP6CtrSookKfe+Psp6fp4UGCipoEdhYQ6lpWXL5frfbu+m72rog3hfAYB3mfq3Jioqqljjt2zZou+//15z5swpsjwwMFDXXXedxowZo/DwcK1YsUKDBg3S2rVrVatWLUNzV6kSXOR49cosLMxhdgnlBr0yjl4VD/0yjl4ZV+l79eqr0ogRktMpWSzS3/+ugAkTFHCOv/+VvlfFQK8AwDvK1RfB7777rjp37nxWqJ86dWqR+4MGDdLq1av1xRdf6P777zc0d0pKJlvOz7O1AGejV8bRq+KhX8bRK+Mqfa+cTjkemaLA1xZLkjwhocp4famct98hncoqMrTS96oYzOhVZGRwmbwOAJih3IRzp9Opzz77TAsXLjzrsRdeeEGdOnVSo0aNCpfl5eUpICDA8Pxut0dut8crtZZ3LpdbTicfSIygV8bRq+KhX8bRK+MqY68sqSkKG/yA/L/8XJLkqlNXp5e9K1eDhtIFelEZe1VS9AoAvKPcHCS0d+9e5ebmnvM48p9++kmzZs1ScnKy8vLytGDBAmVkZKhjx44mVAoAAHyBbd9PirijfWEwz2vdVqkfbSwI5gAA+BifDecxMTFau3Zt4f2jR48qPDz8nFvDZ8+erdq1a6tbt25q2bKlEhIStHTpUkVERJRhxQAAwFf4f7ZBEXe0l/3gAUlS9t+G6PS7a+SpcpnJlQEAcG4Wj8fDvtySkpPTzS7BdHa7VZGRwUpNzWT3tIugV8bRq+KhX8bRK+MqWq+iqoUZHuux25Xx9HPKeWCQofEVrVelyYxeRUWFlsnrAIAZys0x5wAAAMXhjoxU2pJlym/d1uxSAAC4KMI5AACokFI/2iR33avNLgMAAEN89phzAACAS0EwBwCUJ4RzAAAAAABMRjgHAAAAAMBkhHMAAAAAAExGOAcAAAAAwGSEcwAAUH64XGZXAABAqSCcAwCA8sHjUcjDk8yuAgCAUsF1zgEAQLkQ9NJcOZa+LknKa3WzTq/8Pykw0NyiAADwEracAwAAnxfw9nIFP/2kJMnZ8Fql/eNtgjkAoEIhnAMAAJ/m/+nHCh0/SpLkuqKmTr/9b3kiIk2uCgAA7yKcAwAAn2X/bovCBg+QxeWSOzxCp99ZLXfNK80uCwAAryOcAwAAn2T7eZ/C+/aUJStLnoAApS17R66G15pdFgAApYJwDgAAfI7l+HGF975X1pMn5bFalfbKG8pvdbPZZQEAUGoI5wAAwKdY0tMU/tfush05LEnKmD1HeXd1MbkqAABKF+EcAAD4jrw8hT1wv/x2/iBJyhw/STkDB5tcFAAApY9wDgAAfIPbrdDRD8n/y88lSdl9+ilryqOmlgQAQFkhnAMAAJ8QPOMxBa5eJUnK7dhJGXNekiwWk6sCAKBsEM4BAIDpHC8vUNDL8yVJ+S1ilfbqm5Ldbm5RAACUIf7qAQCAUhdVLczQOGe9a3R6+b+k4OBSrggAAN/ClnMAAOAzTr+zWp7LLjO7DAAAyhzhHAAA+Az3VXXMLgEAAFMQzgEAAAAAMBnhHAAAAAAAkxHOAQAAAAAwGeEcAAAAAACTEc4BAAAAADAZ4RwAAAAAAJMRzgEAAAAAMBnhHAAAlLrTb71d+O/McROVnJR2zhsAAJUV4RwAAJSu7GyFPDZNkuSqeaWyRk8wuSAAAHwP4RwAAJSqoJfny3bkkCQp84mZUnCwuQUBAOCDCOcAAKDUWH85qqCX5kqS8m5po9yu95hcEQAAvolwDgAASk3wjMdkyc6Wx2pVxqy/SxaL2SUBAOCTCOcAAKBU+P33Pwp8b7UkKWfgYLkaNTa5IgAAfBfhHAAAeJ/TqZBHJkuS3FWqKHPKIyYXBACAbyOcAwAArwt883XZf9wtScp8eLo8EZEmVwQAgG8jnAMAAK+ynDih4GefliTlX9dMOX37m1wRAAC+j3AOAAC8Knj2k7KePiVJynj6OclmM7cgAADKAcI5AADwGvv32xS4/C1JUk7P++S8saXJFQEAUD4QzgEAgHe43QqZNkkWj0fu4BBlPv6k2RUBAFBuEM4BAIBXBPzrHfltSZAkZU2YInf1GiZXBABA+eET4TwlJUUdO3ZUfHz8eccMHjxYTZs2VUxMTOHtP//5T+Hjr732mtq2batmzZqpX79+OnDgQFmUDgAAJFnS0xT81HRJkrPeNcoeOszkigAAKF9MD+dbt25V7969deTIkQuO27lzp5YsWaJt27YV3tq2bStJWrNmjZYtW6YlS5YoPj5ejRs31ujRo+XxeMpiFQAAqPSC5v5dtqTjkqSMWc9K/v4mVwQAQPliajhfs2aNJk6cqHHjxl1w3NGjR3X69Gk1atTonI+vXLlSffr0UXR0tAICAjRhwgQlJiZecEs8AADwDtu+n+R4dZEkKfeOO5XfvqPJFQEAUP7YzXzx1q1bq0uXLrLb7RcM6Dt27FBwcLDGjRunHTt2qGrVqnrggQfUo0cPSdL+/fs1ZMiQwvF+fn6qU6eO9uzZo1atWhmqxWq1yGq1XNoKlXM2m7XIT5wfvTKOXhUP/TKOXhlXqr3yeBTy2FRZnE55AgKUM+sZ2e3l978J7yvj6BUAeJep4TwqKsrQuLy8PDVr1kzjxo1TdHS04uPjNWrUKAUHB6tz587KzMyUw+Eo8pzAwEBlZWUZrqVKlWBZLJU7nJ8RFua4+CBIolfFQa+Kh34ZR6+MK5VerV0rbfxUkmSZOFHhzZt6/zVMwPvKOHoFAN5hajg3Ki4uTnFxcYX3W7durbi4OK1fv16dO3eWw+FQTk5Okefk5OQoODjY8GukpGSy5dxmVViYQ2lp2XK53GaX49PolXH0qnjol3H0yrhS61VOjsLGjJVNkvuKmjr90GgpNdN785uA95VxZvQqMtL4ZzsAKG/KRThftWpV4VbyM/Ly8hQQECBJio6O1r59+9SuXTtJUn5+vg4dOqT69esbfg232yO3mxPISZLL5ZbTyQcSI+iVcfSqeOiXcfTKOG/3Kmj+S7IdOihJynhippwBDqmC/LfgfWUcvQIA7ygXBwllZGToqaee0u7du+V2u/X555/rgw8+UO/evSVJ3bt31/Lly7Vnzx7l5uZq7ty5qlq1qmJjY02uHACAisl67BcFvTRXkpR3c2vldrvX5IoAACjffHbLeUxMjGbMmKGuXbtqwIABysrK0siRI3Xy5EnVqlVLzz77bGH47tGjh9LT0zVixAilpKSoadOmWrx4sfz8/ExeCwAAKqbgGY/KkpUlj9WqjFl/lzhvCwAAl8Ti4WLgkqTk5HSzSzCd3W5VZGSwUlMz2T3tIuiVcfSqeOiXcfTKuEvpVVS1MEPjkpPSSlKaz+F9ZZwZvYqKCi2T1wEAM5SL3doBAAAAAKjICOcAAAAAAJiMcA4AAAAAgMkI5wAAAAAAmIxwDgAAAACAyQjnAAAAAACYjHAOAAAAAIDJCOcAAAAAAJiMcA4AAAAAgMkI5wAA4LxS139W+O+MJ2YpOSntnDcAAHBpCOcAAOC8HIsXSpLcwSHKub+/ydUAAFBxEc4BAMA5WX85qoD335Mk5fTtJ09YuMkVAQBQcRHOAQDAOTleXyyLyyWP1arswQ+ZXQ4AABUa4RwAAJzFkpGuwGVvSpLy7uwid5265hYEAEAFRzgHAABnCfznMlnTC070lvXgCJOrAQCg4iOcAwCAolwuOV59RZKU37yFnDe2NLkgAAAqPsI5AAAown/9h7IdOSRJyn5opGSxmFsQAACVAOEcAAAUEfTKAkmSq+aVyr27m8nVAABQORDOAQBAIft3W+SX8K0kFZyh3W43uSIAACoHwjkAACjkWLxQkuQODlHO/f1NrgYAgMqDcA4AACRJ1l+OKmDt/0mScvr2kyc8wtR6AACoTAjnAABAkuR4fbEsLpc8FkvBLu0AAKDMEM4BAIAsGekKXP6WJCnvzi5y16lrckUAAFQuhHMAAKDAt5fLmnZakpT10EiTqwEAoPIhnAMAUNm5XHIsflmSlB/TXM4bW5pcEAAAlQ/hHACASs7/o3WyHTkkScp+aKRksZhbEAAAlRDhHACASi7olQWSJFfNK5V7dzeTqwEAoHIinAMAUInZv9siv/hvJKngDO1+fiZXBABA5UQ4BwCgEnMsXihJ8gQFK+f+/iZXAwBA5UU4BwCgkrIe+0UBa/9PkpTdt5884RGm1gMAQGVGOAcAoJJyvL5YFpdLHotF2UOGmV0OAACVGuEcAIDKKCNDgcvelCTldb5b7jp1za0HAIBKjnAOAEAlFPjOclnTTkuSsh4aaXI1AACAcA4AQGXjcilo8SJJUn5MczlbtjK5IAAAQDgHAKCS8f9onWyHD0mSsh8aKVks5hYEAAAI5wAAVDZBryyQJLmuqKncu7uZXA0AAJAI5wAAVCr2bVvlF/+NJCl78EOSn5/JFQEAAIlwDgBApeJYvFCS5AkKVk6/ASZXAwAAziCcAwBQSVh++UUB762RJGX37SdPeIS5BQEAgEKEcwAAKonA1xfL4nLJY7EU7NIOAAB8BuEcAIDKICND/m++IUnK63y33HWvNrkgAADwR3azCwAAAN4VVS3snMvPfCMfsO59RVULU3JSWtkVBQAALogt5wAAAAAAmMwnwnlKSoo6duyo+Pj48455++231alTJ8XExKhTp05asWJF4WNut1sxMTFq1qyZYmJiCm9ZWVllUT4AAAAAAJfE9N3at27dqqlTp+rIkSPnHfPpp5/q+eef12uvvabrr79e27dv19ChQ1W1alV16tRJ+/fvV35+vr777jv5+/uXYfUAAAAAAFw6U7ecr1mzRhMnTtS4ceMuOO748eMaMmSImjVrJovFopiYGLVs2VKbN2+WJO3YsUMNGjQgmAMAAAAAyiVTt5y3bt1aXbp0kd1uv2BA79u3b5H7J0+e1ObNmzVt2jRJBeE8NzdX3bt317Fjx1SvXj1NmDBBzZs3N1yL1WqR1Wop2YpUEDabtchPnB+9Mo5eFQ/9Mo5eXTq7nd79Ge8r4+gVAHiXqeE8Kiqq2M9JTk7Wgw8+qCZNmujuu++WJAUGBuq6667TmDFjFB4erhUrVmjQoEFau3atatWqZWjeKlWCZbFU7nB+RliYw+wSyg16ZRy9Kh76ZRy9KrnIyGCzS/BZvK+Mo1cA4B2mH3NeHNu3b9eYMWMUGxur2bNny24vKH/q1KlFxg0aNEirV6/WF198ofvvv9/Q3CkpmWw5t1kVFuZQWlq2XC632eX4NHplHL0qHvplHL06v0iD41JTM0u1jvKI95VxZvSKL5QAVGTlJpyvWrVKM2fO1OjRo/W3v/2tyGMvvPCCOnXqpEaNGhUuy8vLU0BAgOH53W6P3G6P1+otz1wut5xOPpAYQa+Mo1fFQ7+Mo1clR9/Oj/eVcfQKALyjXITzjz/+WE888YRefvlltWnT5qzHf/rpJ23ZskUvvviiwsPD9eqrryojI0MdO3Y0oVoAAAAAAIrHZ8/gERMTo7Vr10qSFixYIJfLpdGjRxe5jvnjjz8uSZo9e7Zq166tbt26qWXLlkpISNDSpUsVERFh4hoAAGCO5KQ05d5xlyTJfdllSv31pOTxKDUlQ8lJaYU3AADgO3xmy/nevXuL3N+2bVvhv99///0LPjciIkKzZ88ulboAAChvrL8clf+G9ZKknL4DpGIc5gUAAMzhs1vOAQBAyQT+Y6ksbrc8Fouy+w80uxwAAGAA4RwAgIokN1eO5W9JkvI6dpK79lUmFwQAAIwgnAMAUIEEfLhW1hPJkqScgYNNrgYAABhFOAcAoAJxLH1dkuSqXUd57W4zuRoAAGAU4RwAgArCtmun/OK/kSRlPzBIsvJnHgCA8oK/2gAAVBCON5dIkjwBAcr56/0mVwMAAIqDcA4AQAVgSU9T4L/ekSTlxnWX57LLTK4IAAAUB+EcAIAKIGDl27JkZUqSsjkRHAAA5Q7hHACA8s7jKTwRXP71MXLGtDC5IAAAUFyEcwAAyjm/r/8r+097Jf1++TSLxeSKAABAcRHOAQAo5wJ/32ruDo9QTlx3k6sBAAAlQTgHAKAcs/72qwLWvS9JyrmvrxQUZHJFAACgJAjnAACUY4HL35LF6ZQk5TzwN5OrAQAAJUU4BwCgvMrPV+A/lkqS8v7STq560SYXBAAASopwDgBAOeX/8XrZfvtVkpT9t6EmVwMAAC4F4RwAgHLKsfQ1SZKr5pXK69jJ5GoAAMClIJwDAFAO2X7aK/8vv5Ak5fQfKNntJlcEAAAuBeEcAIByKPCtJZIkj5+fsvv0N7kaAABwqQjnAACUN5mZCnznn5Kk3Lu7ylO9uskFAQCAS0U4BwCgnAlc/S9Z09MkSTkDh5hcDQAA8AbCOQAA5YnHo8Clr0uSnNc2Un7Lm0wuCAAAeAPhHACAcsS+JUF+O3+QJGU/MFiyWEyuCAAAeAPhHACAcsTxRsHl09whocrt2dvkagAAgLcQzgEAKCcsyckKeP//JEm5ve6TJyTU3IIAAIDXEM4BACgnAt9eJktenqTfd2kHAAAVBuEcAIDywOWS4603JEl5N7eWq+G1JhcEAAC8iXAOAEA54P/ZBtmOHpEk5QxkqzkAABUN4RwAgHLgzOXTXNWqK7fz3SZXAwAAvI1wDgCAj7MePCD/jZ9KknLuHyD5+5tcEQAA8DbCOQAAPs7xj6WyeDzy2GzK6T/Q7HIAAEApIJwDAODLsrMV+M9/SJLy7rhL7itqmlwQAAAoDYRzAAB8WMB7q2VNTZUkZXMiOAAAKqwShfO1a9fq9OnT3q4FAAD8iePNghPBOa+JVn6bv5hcDQAAKC32kjxp5syZaty4scLDw71dDwAAlVJUtbALPm7fv09R1cOVnJRWRhUBAICyVKIt53Xq1NHevXu9XQsAAAAAAJVSibacR0dHa+LEiXr99ddVp04dBQQEFHl89uzZXikOAAAAAIDKoETh/MiRI2rRooUkKTk52asFAQAAAABQ2ZQonC9btszbdQAAAAAAUGmVKJxLUlZWltauXau9e/fKbrcrOjpad955p0JCQrxZHwAAAAAAFV6Jwvmvv/6q+++/XydPnlTdunXlcrm0cuVKvfLKK/rnP/+pGjVqeLtOAAAAAAAqrBKdrf2ZZ57R5Zdfro0bN2rNmjVau3atPvvsM11++eV67rnnvF0jAAAAAAAVWonC+VdffaUpU6aoSpUqhcuqVq2qKVOm6L///a/XigMAAAAAoDIo0W7tNptNgYGBZy0PCAhQXl7eJRdVEUVVCzM0LjkprUzmudBckV6c68/K61z0yvhc3uwVAAAAUFmUaMt58+bNtWjRIuXn5xcuy8/P18svv6yYmJhiz5eSkqKOHTsqPj7+vGO++OILdenSRc2aNVPnzp21adOmIo+/9tpratu2rZo1a6Z+/frpwIEDxa4DgG+JqhZm6AZUBMm/nZLz2saSJFet2kr+5YSSk9LOugEAgIqpRFvOJ06cqPvuu08dO3ZUkyZNZLFY9MMPPygjI6PYl1nbunWrpk6dqiNHjpx3zKFDhzRq1Cg9//zzuvXWW7VhwwaNHTtWGzZsUPXq1bVmzRotW7ZMS5YsUe3atfXCCy9o9OjRev/992WxWEqyigAqGG/uZQCUBv91H8j+4y5JUtaYCZK/v8kVAQCAslSicF6vXj299957WrFihfbt2yePx6O7775b9913n2rVqmV4njVr1mjevHmaNGmSxo0bd8FxsbGxuu222yRJd955p1avXq13331Xo0eP1sqVK9WnTx9FR0dLkiZMmKCVK1cqPj5erVq1Kskqmmb/4v9IHk/BnTM/JVlU8O8og/McWPBJ0QWes8cYnevg/I8vOqb8z7XBK/McWnCOmv70BZHhuV7+9KynW6wlm+vYsv8UPNdiKZjPYvnffWvBfaNzZW/7SRa7VTY/q6x+NlntBT8tNqs8VpvBWQAU4XYreM4zkiTXlbWUc19fkwsCAABlrUThfNiwYZo4caImTZp0SS/eunVrdenSRXa7/YLhfP/+/apfv36RZddcc4327NlT+PiQIUMKH/Pz81OdOnW0Z88ew+HcarXIajV/K/tNj93tlXlaPtndK/NI0o1P9awEc/Xwyjw3POm9mm6Yfq/X5mo2wTvvK0mq3SnWK/M4a18npz1QTnuAXPYAufwC5fYPkNs/UB7/QCkwwPAXBnab5awvQUrKbi/R0T5eY7NZi/zE+VWkXvm9/77su3dKknLGT5I96OzzulyKitSr0kavjKNXAOBdJQrnW7ZsUUBAwCW/eFSUsY/emZmZcjgcRZYFBgYqKyvL0ONGVKkSzC7wQBm6POeQ1+YKjaqizOBqyo2oLk9UddlqVpfjqupy1K0u6+U1pOrVDc8VGRnstbouRViY4+KDIKkC9Mrtlp7/e8G/a9dW8IgHFVxKu7SX+16VIXplHL0CAO8oUTi/5557NGfOHI0YMUJXXXWV/Ev5uDiHw6GcnJwiy3JychQcHGzocSNSUjJLdcv5n89UfT6bl24p+MeZLwr+8IWBRxbdOMDYCffil/1w1pZEj4reb3V/E0NzfbN810XH3HR/4wo9l9F5vl72p3k8Zx9PcHN/Y33/aukPBVO4i87xx/tthjQzNNemlxIkj6fgub//9HgsBf/2eCS3Rx0fbm1orrXD35fH5ZbH6ZLcBT8L77vc6v7v/obmWVVrtGx5ubLl58iWnyO7M0d+rhzZXHnyd+cowJOj5tpmaC67O1/h6cek9GPSUUnfGXraOaWmZpb8yV5gs1kVFuZQWlq2XC63qbX4uorSK78P1irk++8lSZljJygvM1/KzL/Is4qnovSqLNAr48zola98gQoApaFE4fzTTz9VYmKiPv743Mf8/vjjj5dU1J/Vr19fu3YVDT379+9XkyYFISc6Olr79u1Tu3btJBWcOf7QoUNn7Qp/IW63R273OQ7MLmN17jJe84Vc3amOV+aRpGtuN34egco+V3Qn79VU/646Fx805OJDJKnJXxtefNDDxua66Ym/XHjAv43N85etMy/4uNMp6QpjJ3F7vvpsBZ5OUlhOkqrreOEtSsmynuuECxfgP/NJ5be8Sc7YG+QJPffrl8XJ5Vwut5xOgoER5bpXHo9C/v77seY1r1RWr75SKa5Lue5VGaNXxtErAPCOEoXzUaNGebuOC+ratauWLl2qdevW6fbbb9eGDRuUkJCgRx55RJLUvXt3zZ8/X23btlXdunX1wgsvqGrVqoqN9c6xsQDKnr0Yv5367RghScrOln77zaKDv1r1VaJFv/7iUcahk8o9fFwLv7rB0FzBv+9e7LFa5WzURM6WrZTf8ibl39hK7itqFns9gAvxX/+h/HYW7CXDGdoBAKjcShTOd+7cqQEDBqh27drerqdQTEyMZsyYoa5du6pevXpauHCh5syZo0ceeUQ1a9bU/PnzVbduXUlSjx49lJ6erhEjRiglJUVNmzbV4sWL5efnV2r1AfA9DodUt65Hdeu6/rA0ouBWzdgc2QqUQzmyuN3y2/mD/Hb+IMeSVyUVXHs6/8bydQUI+DCPR0FnztB+RU3l/PV+kwsCAABmsng85zgo9iJatGih9957T1deeWVp1GSK5OR0s0swnd1uVWRksFJTM9k97SLolXGX0itv7j5udK5a1bJVM2m7Wuu/hbeqOmnouSWp6894bxlX3nvlv/5DhQ/4qyQp/dnnlTNwcKm9VnnvVVmiV8aZ0auoqNAyeR0AMEOJtpzfeuutWr58uUaOHKmQkBBv1wQAki7tmO2S2rojXzt3NtXGjTF65tOx2rLZqmvcP+kWfVUY1qO1v8zrQgXz563mffqZXBAAADBbicJ5YmKiPvzwQ7311lu67LLLzrqs2meffeaV4gDAWywGTwyXZElX06ZuNW2apzFjpFOnpC++uEqffVZPUz4bqORk61lXPjgvj8dr119HxeL/8Xr57Sg4Q3vW6PGSFy5PCgAAyrcShfNbbrlFt9xyi7drAYBSk5RUskNXIiKkbt2c6tbNKbdb2rHDKnU0+NwunZQ5fpLy291GSMf/eDwKem62JMl1+RXK6Wvs8oMAAKBis5bkSSNHjtRtt92mY8eO6csvv1TPnj0VGRmp2NhYjRw50ts1AoBPsFql6683flylX8K3irivuyJuv1X+H74vuTl+FZL/ho/Yag4AAM5SonC+c+dO9erVS7/88ot27dqlvLw87dmzR4MGDdKmTZu8XSMAlEtpQdUlSX7fb1P4wL6KvPUmBfx75e8XcUelxFZzAABwHiUK588995wGDhyoZcuWFV6u7KmnnlL//v21YMECrxYIAOVV9ayDejxynjIvK7iyhX3PjwobNlhVbm6hwOVvSXl5iqoWVuQWWSVEslgUWSWkyHJUDP6ffCS/H7ZLkrJGj5MCA80tCAAA+IwShfNdu3YpLi7urOV//etfdeDAgUutCQB8mkUeQ7ccOfRU6ihFnvxZLzVdrJxa9SRJtkMHFTp+lKq0bGbuiqBseTwKeu73M7TXuFw5fQeYXBAAoLKwWIzdSkNubq5+++230pm8gilROPfz81NGRsZZyxMTE+VwOC65KADwZUlJ6Re9HT+erldfzVb16m7ly19jdwxVtRM/6l/3vKX8BtdKkmzHfjF5TVCW/D/5SH7fb5MkZY0Zz1ZzAECl0KdPH3399dclfv5dd92ltWvXlui5DRo00HXXXaeYmBg1a9ZMN9xwg4YNG6Zff/21yLj09HTNnTtXnTp1UkxMjFq3bq2JEyfqyJEjhWPmz5+va6+9VjExMWfdHn/88RKv3x+VKJzfdtttmjt3rlJTUwuX/fzzz5o1a5ZuvfVWrxQGAOWZxSLFxTn19deZevDBPFmtHqVn+6nXmv66zvO94qe+o/zrY8wuE2Xlj9c1Z6s5AKAS+WNmLIkPP/xQXbt2LfHzX3vtNW3btk3bt2/Xpk2b5PF4NGnSpMLHU1JSdO+99+rw4cN65ZVX9N133+n9999XeHi4evfurWPHjhWOjY2N1bZt2866Pfnkk5e0jmeU6FJqU6ZM0eDBg3XzzTfL4/Ho3nvvVUZGhho2bKjJkyd7pTAAqAhCQ6WnnspVr175mjIlUFu22LTnJz+1eqa3enS/R//6njN1Vwb+n34sv+2/bzXnWHMAgJecPi3t2eO9+eLjLz6mYUMpPNzYfH/729+UmJio6dOna+fOnerUqZMmT56s2NhYffHFFxo6dKj69OmjZ555RgkJCUpKSlJoaKj69u2rhx56SJLUvn17jRw5Uvfee6/69eunZs2a6bvvvtPu3btVo0YNjRo1SnfeeaehekJCQtSrVy+NHz++cNn8+fMVGBioF154QTabTZIUGRmpxx57TFlZWdq7d69q1qxpbIUvUYnCeUhIiN555x1988032r17t9xut+rXr682bdrIai3RxngAqNCaNnXrgw+y9PbbfnrqKX+lpFi16t/+ZpeFsvDHrebVayjn/gfMrQcAUCGcPi3VqSOdOuW9OVu1uviYiAjp0CFjAf2NN94oEq7j4+P122+/6eqrr9Yzzzyj3NxczZkzR7/88otWrVql0NBQbdiwQaNHj1bnzp111VVXnTXnypUrtXTpUl1zzTVauHChHn/8cXXo0EEBBi5Nevr0aX344Ye6/fbbC5dt3LhRvXr1KgzmfzR79uyLr6QXlSicn3HTTTfppptu8lYtAFChWa1S37756tw5X7NmBWjZMsJ5ZeD/2Qb5bftOkpTNVnMAANSjRw/5+fnJz89Po0aNks1mU0hIiH777bfCkJ2UlHTOcN6pUyc1atRIknTPPffolVde0cmTJ3XFFVec87Ueeugh2Ww2ud1uZWZmKjQ0VIsXLy58PCUlRVFRUYbq3rp1q2JjY89a/sorr5xzeXFdUjgHABRflSrS3Lm5uu++fOkuY8/x+/IL5bf5S+kWBu/741bzatWVzVZzAICXhIcXbME2slu7kS3ikvTttxcfU5zd2s+nWrVqhf8+efKkZs2apd27d+vKK69UkyZNJElut/ucz/1jkLbb7RccKxUE55YtW0qScnJytGLFCg0YMEDvvvuuGjdurKioKCUlJZ3zuSkpKQoPDy/cqt6iRQstW7asGGtaPIRzADDJDTec/w/Jn4X36KqscZOUNXGqZOdXd3nhv/ET+X23VdLvW825ogkAwIvCw6Xfc6dXeHOuC7H84bptY8aMUfv27bVkyRLZ7XalpqZq5cqVpfK6gYGBGjRokF599VV9/fXXaty4sdq3b68NGzZo2LBhRXZt93g8Gjx4sJo0aeK1E75dDAeIA0A5YPF4FPz83xV+792yJh67+BNgPo9HQc8VHKvmqlZd2f0GmlwQAABlz9/fX+np6ed9PD09XYGBgbLZbEpJSdHMmTMlSfn5+V6vxel06t///rfS0tLUokULSdLw4cN1+vRpjR8/XocPH5YkHT9+XA8//LB+++03DR482Ot1nA+bXwDARBZ5LjrmSh3VgRt7yS/hW/l/+7Ui29+i9PmvKK/jHWVQIUrKb9On/9tqPmosW80BAJVSjx499MILL2jHjh3q2bPnWY/Pnj1bTz/9tN544w2Fh4frzjvvVKNGjfTTTz+pdevWl/z6Q4YMKdwibrFYVKdOHT3//PNq3ry5JKlKlSpatWqV5s+frwceeECnTp1SSEiIWrVqpbffflu1a9cunGvLli2KiTn7Uri1atUq8bXY/8ji8Xgu/smwEkhOPv+3OZWF3W5VZGSwUlMz5XQa3922MqJXxtGrC6tWLdTQuKTEVAU997SCXpwry++/trMeGqnMR5+Q/CvnieV8+r3l8Sjizg7y27pFrmrVlbL5B1PDuU/3ysfQK+PM6FVUlLHfmQBQHrFbOwCUA0cS/ZQ17XGdXvl/ckcVnEQl6JUFiuhyu6yHDppcHf7Mb9Nn8tu6RZKUPXIMW80BAMBFEc4BoByIiwvS4cMW5f+lnVI2fqW8tu0kSX7bvlNkhzbyX7vG5Aorp6hqYee8Rdx3b+GYkMcfNrFCAABQXhDOAcBESUnpRW4pKZnyeKSUlEwlJaXriSdyJEm//GJVXFyQDh60yFO9uk6vXKPMhx+Xx2aTNT1N4YMHnDco/vEGAAAA30Q4BwAfNnx4vmbOLAjox44VBPQDByyS1aqssRN1as06uWpeaXKVAAAAuFSEcwDwcUOH5mv27IKA/uuvVnXrFqT9+wuuD+psdZNSN/7XzPIAAADgBYRzACgHBg3K17PPFgT048cLtqD/9FPBr3BPZBUzSwMAAIAXEM4BoJwYODBfc+YUBPSkJKvi4hzas4df4wAAABUBn+oAoBzp3z9fL76YLYvFoxMnrLrnHod27+ZXOQAAQHnHJzoAKGf69HHqpZdyZLF4dPKkVffeyzW0AQAAyjvCOQCUQ/fd59SCBTmyWj1KSTH+q9wx73nJ4ynFygAAgM+xWIzdYCrCOQCUUz17OrVoUUFANypk5hMKGTtCyssrxcoqCb7kAACg1KxevVrt27eXJG3ZskUxMTHnHTt//nz169fvvPM0bNhQMTExiomJ0fXXX6927dpp3rx58vzpb/kPP/yg0aNH6+abb1bz5s3VuXNnLV68WE6ns3BM+/bt1bRp08L5/njbsmXLJa2z/ZKeDQAw1b33OmWz5UhDjD/H8fZy2Q4fUtoby+SpclnpFVfBBf5zWeG/c+/uprQl/2CrAwAApSA2Nlbbtm0r8fOvuOIKbdy4sfD+zp07NWjQINWsWVPdu3eXJH300UeaOnWqJkyYoKefflrBwcH68ccfNXnyZO3evVsvvfRS4fNnzJihe++9t+QrdB6EcwAo57p1c8oy5OJbcUOVpuQOPRTw2Sfy//q/irjzNqWtWClXvegyqLJise34QSHTJkqSnHWvVvqLCwjmAICyd/q0tGeP9+aLj7/4mIYNpfBwQ9NNnjxZLpdLc+fOLVw2duxYRUZGavr06dq4caNeffVVHT58WFlZWWratKlmzpypOnXq/KmsePXv31979+6VJH333XeaNWuWfv75ZzVs2FBXXXWV4VWUpCZNmujGG2/Uzp071b17d+Xm5mr69OkaMWJEkS3wjRo10pw5c7Ro0SKdOnVKERERxXqd4iKcA0Alka4wpS17V8HTH1bQa6/IfuBnRXTuoLQ3liu/dVuzyys3LGmnFT6onyw5OfIEBiptyTJ5wox9SAEAwGtOn5bq1JFOnfLenK1aXXxMRIR06JChgN6rVy8NGjRIGRkZCgkJUVpamjZu3Ki3335bv/32m8aMGaOXXnpJ7du3V2pqqkaOHKmFCxfqueeeO++cqampevDBBzVkyBANHDhQP/zwg4YOHapGjRoZXs09e/Zo+/btevbZZyUVhP1Tp07p7rvvPmtsw4YNNW/ePMNzXwrCOQBUJna7Mmf9Xa560Qp5ZLKsp04pvFecMua8pJw+5z5WC3/g8Sh0zAjZDh2UJGXMniNXk6YmFwUAgG+KjY3V5ZdfrvXr16tnz5764IMPdPXVV6tx48bKy8vThx9+qNq1aysjI0O//fabIiMjdfz48QvO+fnnn8vhcGjIkCGyWCxq0aKFunfvrh9//PG8z0lMTFRsbKwkKTc3V3l5ebrlllvUpEkTSVJKSookqWrVqobWa8aMGXr66aeLLLv88sv1/vvvG3r++RDOAaASyvnbELnq1FXYkAdkTU9T6NgRsu3fp8xHn5CsnCv0fByvLlLAh2slSTn39eULDQCAecLDC7ZgG9mt3cgWcUn69tuLjynGbu2S1LNnT7333nvq2bOn1qxZo549e0qS/Pz89MEHH+idd96RxWJR/fr1lZGRIbv9whH1+PHjuvzyy2X5w+FktWvXvmA4//Mx58eOHdO0adM0cOBA/fvf/1ZUVJQkKTk5WVdcccVZz09OTi4cI0nTp0/nmHMAgPfkt79Npz78ROH395LtyGEFLXhRtgM/K23hq1JwsNnl+Rx7QryCZzwmSXJe21jpz8zlOHMAgLnCw6WWLb03nzfn+t0999yjF198UV9//bX27t1buOv4+vXrtXz5cr399tuFx4w/9dRT+umnny44X40aNXTs2DG53W5Zf9+g8NtvvxWrppo1a+qBBx7QsGHDdPLkSTVr1kwRERFat26dBg8eXGTsnj171K1bN73zzjsXPGO8N7B5BAAqMVfDa5W6fqPyY2+UJAWse18R3TrL+muiyZX5FsvJkwob+oAsTqfcwSEFZ2YPCjK7LAAAfF6VKlXUrl07Pfroo7r99tsV/vtW9/T0dFmtVgUGBsrj8eg///mP/u///k/5+fkXnK99+/byeDyaP3++8vLytHPnTv3rX/8qVk0pKSlauXKl6tWrp8jISPn7++vRRx/VggULtGLFCmVmZsrlcmnLli0aM2aMOnXqVOrBXGLLOQBUep6oKJ1a/YFCxw5X4OpV8vthuy67vuFFn5eclFYG1fkAl0thwwbJlnhMkpTx4gK5ruEM9wAAGNWrVy99/PHHRY7Tvueee7R161bdddddstlsuvrqqzVgwACtWLFCeXl5550rLCxMS5Ys0RNPPKGlS5fqqquuUqdOnXTw4MHzPicxMbFIuPb391fLli21ePHiwq3vXbp0UWRkpN544w3Nnz9fubm5uvzyy9W9e3cNHDiwyHzTp0/XU089ddbrDB8+XEOGFOP6tn9i8fz5yuuVVHJyutklmM5utyoyMlipqZlyOt1ml+PT6JVx9Kp4StqvatVCDY1bvTpLrVu7zv2gx6OgOc8o+LnZhuYyO5yX1XsraM4zCv57wYeJrMEPKvPp859B1lfx/6Fx9Mo4M3oVFWXsdx0AlEfs1g4AFUBSUvp5b99+m6GwsILvYQcPDtSRI+c5TtpiUdakaWVYte/z+2KTgn7/siK/eQtlPjHL5IoAAEBFRTgHgAru6qs9Wrw4WxaLRykpVj3wgENZWWZX5fusvyYqbNggWTweuSMjlfbaW5K/v9llAQCACopwDgCVQIcOLj3ySMHxWzt32jRuXKA4qOkC8vMLLjN34oQkKX3Ra3LXqm1yUQAAoCIjnANAJTFqVJ66di04A+qaNX5auNDP5Ip8V/CsGfJLKLjWa+bYicrrcLvJFQEAgIqOcA4AlYTFIr30Uo4aNSo4IdzMmQHauNFW4vmsR494qzSf4r/uAwUtmidJymvdVlmTHza5IgAAUBkQzgGgEgkOlt56K1uRkR653RY9+KBDBw6c5wRxFxF5680K+Nc7qkj7x1sPHVTo6GGSJFe16kp7eYlk56qjAACg9Jn6iePkyZN67LHHlJCQIJvNpq5du2rKlCmy/+mD0ODBg7V169Yiy7KystS7d289+eSTcrvdatGihTwejyyW/33I/OqrrxQUFFQm6wIA5cVVV3n02mvZ6tXLodOnLXrgAYfWrctSSEjx5rGmpylsxFDlfLxeGc+9IE9kldIpuBREVQu76Bhb0nF5qlcvg2oAAABM3nI+duxYBQUF6csvv9SqVav0zTff6M033zxr3Ouvv65t27YV3h555BFdfvnlGjlypCRp//79ys/PV0JCQpFxBHMAOLe2bV164olcSdKePTaNHBkodzEvU+y6qo4kKXDtGkW2bSW/TZ95uUoAAIDKw7RwfvjwYSUkJGjSpElyOByqVauWhg8frhUrVlzweQcOHNBTTz2lOXPmqFq1apKkHTt2qEGDBvLnEjcAYNiDD+arR4+CE8StW+enF18s+B2anJRm6Jay6Wtl3z9AkmQ7/psiet+jkGkTxXXaAAAAis+03dr37duniIgIVf/DLoP16tVTYmKi0tLSFBZ27l0OZ8yYobi4OMXGxhYu27Fjh3Jzc9W9e3cdO3ZM9erV04QJE9S8eXPD9VitFlmtJTvusqKw2axFfuL86JVx9Kp4yrpfL72Up/37rdq+3aZnn/XXddd5dMcdLmNPjghTzryFcnW+U0FjRsh64oQcS16V/38+V+biJXI1iynV2suiV3Z7xXjf8v+hcfTKOHoFAN5lWjjPzMyUw+EosuzM/aysrHOG8y1btuj777/XnDlziiwPDAzUddddpzFjxig8PFwrVqzQoEGDtHbtWtWqVctQPVWqBBc5Xr0yCwtzXHwQJNGr4qBXxVNW/YqMlNaulVq0kJKTLXrooUDFx0sNGxZjkj69pA5/kYYMkd5/X7Z9Pyns9nbS9OnS1KmlfkK10uxVZGRwqc1tBv4/NI5eGUevAMA7LB6POafZ/eSTT/Too48qPj6+cNnevXvVtWtXbdmyRaGhoWc9Z9KkSbLb7Zo9e/ZF57/rrrv017/+Vffff7+hek6ezGDLuc2qsDCH0tKy5XIV8+DTSoZeGUevisesfn39tVVxcYFyOi2Kjnbrk0+ydZ4dmM7P45H/srcU9MgUWTIzi/XU1JSMYr5YyXtl275NYe3blFpdvoj/D42jV8aZ0auK9oUZAPyRaVvOo6OjderUKZ04cUJVq1aVJP3888+qUaPGOYO50+nUZ599poULF5712AsvvKBOnTqpUaNGhcvy8vIUEBBguB632yO3u+JcDuhSuFxuOZ18IDGCXhlHr4qnrPt1441uzZyZq6lTA7Vvn1VDhgRo2bJsWYu5t6qzT3/ltLpFYSMflN+WBOPPu4R1Ndor+w/bFfTcbAV8vL5M6vJF/H9oHL0yjl4BgHeYdpBQnTp11KJFCz399NPKyMjQ0aNHtWjRIvXo0eOc4/fu3avc3NxzHkf+008/adasWUpOTlZeXp4WLFigjIwMdezYsbRXAwAqjIED89W3b54k6ZNP7Pr730t2kk331fV0au1Hypz2mDfLKzHbjh8U1v+virytbbGCOQAAQFky9Qwe8+bNk9PpVIcOHdSrVy+1adNGw4cPlyTFxMRo7dq1hWOPHj2q8PDwc24Nnz17tmrXrq1u3bqpZcuWSkhI0NKlSxUREVFWqwIA5Z7FIj3zTG7h/eefD1C1aqHnvV2Q3a6scZNKueILs+3cobAH+qpKh9YK+OhDSZInKFhZo8ebWhcAAMC5mHbMua9JTk43uwTT2e1WRUYGKzU1k93TLoJeGUeviscX+nXR4P27pKSL/96MqmbswPWUz7+Rq0FDyWa79Lk2fa3gOc8o4MP/fcHrCQpS9t+GKmv4aHmqVjU8V3JSmqFxvs4X3lflBb0yzoxeRUUZ+/0EAOWRacecAwBwRpVbb5I7NEzOFrHKv6Gl8m9oKWeLWHlCi3tWOqlKu5sL/+0JClL2wCHKGjFGnt/PbyJVnNANAAAqDsI5AMAnWNPT5P/5Rvl/vlGS5LFY5Lq28e9h/cZizeVxOJT9wGBljRwrT1RUaZQLAADgVYRzAIDpTi9dIb/N8fLbHC/799tkycuTxeORffdO2XfvlOOtJYbnynpwREEor169FCsGAADwLsI5AMB0eXd1Ud5dXQru5ObK/sN2+W1OKAjsCd/KmpxkeK7Mp2aXUpUAAAClh3AOAPAtAQFy3tBSzhtaKlujJI9H1iOHddkN15ldGQAAQKkhnAMASo1XTrxmsch9VZ1LnwcAAMCHmXqdcwBA+eXmKlMAAABeQzgHAJTISy/5m10CAABAhcFu7QCAIpKS0s/7WE6O1LVrkLZvt+mZZ/x1/fUutW/vKsPqAAAAKibCOQDAsMBA6Y03stWxY5BOnrTqoYcc2rAhU3XqeEr9tf98/LrdblVkZLBSUzPldLKPPQAAKN/YrR0AUCxXXunR4sU5slo9OnXKooEDHcrKMrsqAACA8o1wDgAotrZtXXr00VxJ0q5dNo0fHyhP6W88BwAAqLAI5wCAEhkxIl9du+ZLklav9tPrr/uZXBEAAED5RTgHAJSIxSK9+GKOGjQoOCHc9OkB+uYbm8lVAQAAlE+EcwBAiYWESG++ma3QUI+cTosGDQrUr79azC4LAACg3CGcAwAuSb16Hi1cmC1JOnHCqr/9zaHcXJOLAgAAKGcI5wCAS3bHHS6NH1+QyLdutenRRwNMrggAAKB8IZwDALxi8uQ83XabU5L01lv++uc/7SZXBAAAUH4QzgEAXmG1SosWZeuqq9ySpClTArV9O39mAAAAjOBTEwDAayIiCk4Q53B4lJtr0cCBDp04wQniAAAALoZwDgDwqsaN3Xr++RxJ0rFjVj34YKCcTpOLAgAA8HGEcwCA13Xv7tSDD+ZJkr780q5ZszhBHAAAwIUQzgEApeLxx/93PbWFC/1VrVroeW8AAACVHeEcAFAq/PzMrgAAAKD8IJwDAAAAAGAywjkAAAAAACYjnAMAAAAAYDLCOQAAAAAAJiOcAwAAAABgMsI5AAAAAAAmI5wDAEz3z3/azS4BAADAVIRzAIDpxo8P1Nq1BHQAAFB58UkIAFBqkpLSL/j43r1WdevmUEqKVcOGBSo4OFsdOrjKqDoAAADfwZZzAIBpGjRw6913sxUa6lF+vkUDBzr0zTc2s8sCAAAoc4RzAICprr/erRUrsuVweJSTY1Hfvg5t386fJwAAULnw6QcAYLpWrVxaujRbfn4eZWRY1Lt3kPbs4U8UAACoPPjkAwDwCe3bu/TKKzmyWj1KTbWoZ0+HDh2ymF0WAABAmSCcAwB8RpcuTr34Yo4k6fhxq3r0CNKvvxLQAQBAxUc4BwD4lPvuc+rppwsC+pEjVvXo4dCJEwR0AABQsRHOAQA+Z/DgfE2dmitJ2rfPpt69HUpLM7koAACAUkQ4BwD4pHHj8jR8eJ4kaccOm/r0cSgz0+SiAAAASond7AIAADgXi0WaPj1X6enSsmX+Skiwq27d0HOMDC5yLykpvWwKBAAA8CK2nAMAfJbFIv3977m69958s0sBAAAoVaaG85MnT2r48OGKjY1Vy5YtNWvWLDmdznOOHTx4sJo2baqYmJjC23/+85/Cx1977TW1bdtWzZo1U79+/XTgwIGyWg0AQCmy2aT583PMLgMAAKBUmRrOx44dq6CgIH355ZdatWqVvvnmG7355pvnHLtz504tWbJE27ZtK7y1bdtWkrRmzRotW7ZMS5YsUXx8vBo3bqzRo0fL4/GU4doAAEqLn5/ZFQAAAJQu08L54cOHlZCQoEmTJsnhcKhWrVoaPny4VqxYcdbYo0eP6vTp02rUqNE551q5cqX69Omj6OhoBQQEaMKECUpMTFR8fHxprwYAAAAAAJfMtBPC7du3TxEREapevXrhsnr16ikxMVFpaWkKCwsrXL5jxw4FBwdr3Lhx2rFjh6pWraoHHnhAPXr0kCTt379fQ4YMKRzv5+enOnXqaM+ePWrVqpWheqxWi6zWyn0dXZvNWuQnzo9eGUeviod+XTq7nd79Ge8r4+iVcfQKALzLtHCemZkph8NRZNmZ+1lZWUXCeV5enpo1a6Zx48YpOjpa8fHxGjVqlIKDg9W5c+dzzhUYGKisrCzD9VSpEiyLpXKH8zPCwhwXHwRJ9Ko46FXx0K+Si4wMvvigSor3lXH0yjh6BQDeYVo4DwoKUnZ2dpFlZ+4HBxf9YBUXF6e4uLjC+61bt1ZcXJzWr1+vzp07y+FwKCen6MmCcnJyzprnQlJSMtlybrMqLMyhtLRsuVxus8vxafTKOHpVPPTrQoz9Tj95MlNWNuQVwfvKOHplnBm94ss3ABWZaeE8Ojpap06d0okTJ1S1alVJ0s8//6waNWooNLTodWxXrVpVuJX8jLy8PAUEBBTOtW/fPrVr106SlJ+fr0OHDql+/fqG63G7PXK7OYGcJLlcbjmdfCAxgl4ZR6+Kh36VXM+eAVq4MEdVq/I7/c94XxlHr4yjVwDgHaZtW6hTp45atGihp59+WhkZGTp69KgWLVpUeBz5H2VkZOipp57S7t275Xa79fnnn+uDDz5Q7969JUndu3fX8uXLtWfPHuXm5mru3LmqWrWqYmNjy3q1AAAm27TJrg4dgvTttzazSwEAADDMtC3nkjRv3jw9+eST6tChg6xWq+Li4jR8+HBJUkxMjGbMmKGuXbtqwIABysrK0siRI3Xy5EnVqlVLzz77bGH47tGjh9LT0zVixAilpKSoadOmWrx4sfy49g4AVBhJSelF7tvtVkVGBis1NVNOp1u5udKMGQF6/XV//fqrVffc49C0aXkaOTKP3dwBAIDPs3i4GLgkKTk5/eKDKrg/f9DF+dEr4+hV8dAv487Xq/fft2vs2EClpxecR6RjR6fmz89WlSpmVWo+3lfG0SvjzOhVVFToxQcBQDnFtgQAQIXSpYtTn36aqeuuc0mSPvnErg4dgrV5M3/yAACA7+KTCgCgwqlb16MPPsjSwIF5kqRjx6zq1i1Iixb5if3FAACALyKcAwAqpMBA6dlnc/Xqq9kKCfHI6bToiScCNWBAoE6dMrs6AACAokw9IRwAAKUtLs6p667L1KBBDu3aZdNHH/mpfn1jJwz980noAAAASgtbzgEAFd7VV3u0bl2W+vXLM7sUAACAcyKcAwAqBYdDmjs3V4sWZZtdCgAAwFkI5wCASqVHD6fZJQAAAJyFcA4AAAAAgMkI5wAAnEd+vtkVAACAyoJwDgDAebRqFawlS/yUzWHqAACglBHOAQA4j6NHrZo2LVAtWgTrpZf8lZZmdkUAAKCiIpwDAHAe113nkiSdOGHVrFkBiokJ0cyZ/kpKsphcGQAAqGjsZhcAAICv+uSTLH3+uU3z5vnrq6/sSk+3aN68AL36qr/69MnXG2/4G5onKSm9lCsFAADlHeEcAFDpFCcst2vnUrt22dq82ap58wL08cd25eRYDAdzAAAAI9itHQAAA264wa1ly7L1+eeZ6t49Xzabx+ySAABABUI4BwCgGBo1cuvll3P0zTeZZpcCAAAqEMI5AAAlUKeO8S3nH35o1+nTpVgMAAAo9zjmHACAUjZwoEM2m0fNm7t1661O3XqrUzExbtn/8Fe4WrVQQ3NxcjkAAComwjkAAGXA5bJo82abNm+26bnnAhQW5lGbNk7deqtLt97qNLs8AABgMsI5AAClbMOGTH3+uV2ff25TQoJNTqdFaWkWffihnz780M/rr3f+rfDBRe6xFR4AAN9BOAcAoJQ1a+ZWs2Z5GjtWysiQvv7aVhjW9++3mV3eBbG7PQAAZYNwDgBAGQoJkW6/3aXbb3dJko4eteiLL+waPz7Q0PM7dAhS3bpu1a3r1tVXu1W3rkd167pVrZpHFktpVn5pvBnyy2au4u9l4Ivr6Ku9AgCcjXAOAEAJeSOE1Krl0f335xsO5zt22LRjx9lb24OCPKpTpyC0AwCA8odwDgBAOXLPPfk6eNCqAwesSkv736byrCyLdu+2afdu47vJT51acGK60FApLMxTeAsN/d8yAABQNgjnAACUI4sX50iSPB4pNVU6eNBaGNYPHrTq0CGrtm41FtDfeMPfa3X17x8oPz/Jz0+y2yU/P0+R+0YtW+Yni0WyWgt20z9zs1r/99Oojz76Xx/O7PL/x13/i3MYwMaNF+5pceb6/HPvnWfgiy+8M5e35gEAlJzF4/Hwtbik5GSOj7LbrYqMDFZqaqacTnaLvBB6ZRy9Kh76ZVxF65UZxyvXqeNWerqUlmZRfr4PH7COcqU0jzmPijL23gaA8ogt5wAAVFIJCZmSCrbC5+QUhPQzYb3g3xYNGuQwNNcttziVny85nRbl5UlOp5Sfb/l9mZSYWIxN3gAAVEKEcwAAfICZZ7i2WCSHQ3I4PKpeXZKKv1PdmjXZF3zc6Nb8w4fT5XYXfGFw5nbmvtttkccjNWoUYmiuLVsydGb/wPP9bNXK2Fxff51R5L7Hc/aeBrfcEnzWsnP5738zLzqmdWtjc3355YXnatPGO/MUZy4AQMkQzgEAgM9wXHBDffG+NKhd23tH7l1zzZ/nKvnc9et77zCMBg28M5e35gEAlBzhHACACubPW+Er2vH5AABURIRzAABwXmbubg8AQGVCOAcAAKXOmyG/NOe6lL0MfHEdfbVXAICzcepUAAAAAABMRjgHAAAAAMBkhHMAAAAAAExGOAcAAAAAwGSEcwAAAAAATEY4BwAAAADAZIRzAAAAAABMRjgHAAAAAMBkhHMAAAAAAExGOAcAAAAAwGSEcwAAAAAATGY388VPnjypxx57TAkJCbLZbOrataumTJkiu/3sst5++229+eabSkpKUrVq1dS/f3/17dtXkuR2u9WiRQt5PB5ZLJbC53z11VcKCgoqs/UBAAAAAKAkTA3nY8eOVfXq1fXll1/qxIkTGjZsmN58800NHjy4yLhPP/1Uzz//vF577TVdf/312r59u4YOHaqqVauqU6dO2r9/v/Lz8/Xdd9/J39/fpLUBAAAAAKBkTNut/fDhw0pISNCkSZPkcDhUq1YtDR8+XCtWrDhr7PHjxzVkyBA1a9ZMFotFMTExatmypTZv3ixJ2rFjhxo0aEAwBwAAAACUS6ZtOd+3b58iIiJUvXr1wmX16tVTYmKi0tLSFBYWVrj8zO7rZ5w8eVKbN2/WtGnTJBWE89zcXHXv3l3Hjh1TvXr1NGHCBDVv3txwPVarRVar5eIDKzCbzVrkJ86PXhlHr4qHfhlHr4yjV8bRK+PoFQB4l2nhPDMzUw6Ho8iyM/ezsrKKhPM/Sk5O1oMPPqgmTZro7rvvliQFBgbquuuu05gxYxQeHq4VK1Zo0KBBWrt2rWrVqmWonipVgoscr16ZhYU5Lj4IkuhVcdCr4qFfxtEr4+iVcfTKOHoFAN5hWjgPCgpSdnZ2kWVn7gcHB5/zOdu3b9eYMWMUGxur2bNnF544burUqUXGDRo0SKtXr9YXX3yh+++/31A9KSmZbDm3WRUW5lBaWrZcLrfZ5fg0emUcvSoe+mUcvTKOXhlHr4wzo1eRkef+jAgAFYFp4Tw6OlqnTp3SiRMnVLVqVUnSzz//rBo1aig0NPSs8atWrdLMmTM1evRo/e1vfyvy2AsvvKBOnTqpUaNGhcvy8vIUEBBguB632yO321PCtalYXC63nE4+kBhBr4yjV8VDv4yjV8bRK+PolXH0CgC8w7SDhOrUqaMWLVro6aefVkZGho4ePapFixapR48eZ439+OOP9cQTT2j+/PlnBXNJ+umnnzRr1iwlJycrLy9PCxYsUEZGhjp27FgWqwIAAAAAwCUx9Qwe8+bNk9PpVIcOHdSrVy+1adNGw4cPlyTFxMRo7dq1kqQFCxbI5XJp9OjRiomJKbw9/vjjkqTZs2erdu3a6tatm1q2bKmEhAQtXbpUERERZq0aAAAAAACGWTweD/tyS0pOTje7BNPZ7VZFRgYrNTWT3dMugl4ZR6+Kh34ZR6+Mo1fG0SvjzOhVVNTZhz4CQEXBtS8AAAAAADAZ4RwAAAAAAJMRzgEAAAAAMBnhHAAAAAAAkxHOAQAAAAAwGeEcAAAAAACTEc4BAAAAADAZ4RwAAAAAAJMRzgEAAAAAMBnhHAAAAAAAkxHOAQAAAAAwGeEcAAAAAACTEc4BAAAAADAZ4RwAAAAAAJMRzgEAAAAAMBnhHAAAAAAAkxHOAQAAAAAwGeEcAAAAAACTEc4BAAAAADAZ4RwAAAAAAJMRzgEAAAAAMBnhHAAAAAAAkxHOAQAAAAAwGeEcAAAAAACTEc4BAAAAADAZ4RwAAAAAAJMRzgEAAAAAMBnhHAAAAAAAkxHOAQAAAAAwGeEcAAAAAACTEc4BAAAAADAZ4RwAAAAAAJMRzgEAAAAAMBnhHAAAAAAAkxHOAQAAAAAwGeEcAAAAAACTEc4BAAAAADAZ4RwAAAAAAJMRzgEAAAAAMBnhHAAAAAAAkxHOAQAAAAAwGeEcAAAAAACTmRrOT548qeHDhys2NlYtW7bUrFmz5HQ6zzn2iy++UJcuXdSsWTN17txZmzZtKvL4a6+9prZt26pZs2bq16+fDhw4UBarAAAAAADAJTM1nI8dO1ZBQUH68ssvtWrVKn3zzTd68803zxp36NAhjRo1SmPGjNGWLVs0atQojR07VsePH5ckrVmzRsuWLdOSJUsUHx+vxo0ba/To0fJ4PGW8RgAAAAAAFJ9p4fzw4cNKSEjQpEmT5HA4VKtWLQ0fPlwrVqw4a+yaNWsUGxur2267TXa7XXfeeaduuOEGvfvuu5KklStXqk+fPoqOjlZAQIAmTJigxMRExcfHl/VqAQAAAABQbKaF83379ikiIkLVq1cvXFavXj0lJiYqLS2tyNj9+/erfv36RZZdc8012rNnzzkf9/PzU506dQofBwAAAADAl9nNeuHMzEw5HI4iy87cz8rKUlhY2AXHBgYGKisry9DjRlitFlmtlmKtQ0Vjs1mL/MT50Svj6FXx0C/j6JVx9Mo4emUcvQIA7zItnAcFBSk7O7vIsjP3g4ODiyx3OBzKyckpsiwnJ6dw3MUeN+Kyy0IMj63owsIcFx8ESfSqOOhV8dAv4+iVcfTKOHplHL0CAO8w7avO6OhonTp1SidOnChc9vPPP6tGjRoKDQ0tMrZ+/frat29fkWX79+9XdHR04Vx/fDw/P1+HDh06a1d4AAAAAAB8kWnhvE6dOmrRooWefvppZWRk6OjRo1q0aJF69Ohx1tiuXbsqISFB69atk9Pp1Lp165SQkKBu3bpJkrp3767ly5drz549ys3N1dy5c1W1alXFxsaW9WoBAAAAAFBsFo+J1xs7ceKEnnzyScXHx8tqtSouLk4TJ06UzWZTTEyMZsyYoa5du0qSvvzyS82ZM0dHjhxRzZo1NWnSJP3lL3+RJHk8Hi1dulQrVqxQSkqKmjZtqhkzZqhu3bpmrRoAAAAAAIaZGs4BAAAAAICJu7UDAAAAAIAChHMAAAAAAExGOAcAAAAAwGSEcwAAAAAATEY4BwAAAADAZIRznOXo0aMaMmSIbrzxRt10002aPHmy0tLSzC7LJ+Xm5mrmzJm65ZZb1KJFCw0YMEA///yz2WX5vEmTJqlfv35ml+GzfvnlF40cOVKtWrVSy5YtNXz4cB09etTssnzKyZMnNXz4cMXGxqply5aaNWuWnE6n2WX5nD179mjgwIG68cYbdcstt2jy5MlKSUkxuyyf5nK51K9fP02dOtXsUnzaqVOnNHnyZLVs2VI33HCDhg8frqSkJLPLAoByjXCOs4wfP17XXHONvvrqK61fv16JiYl65plnzC7LJz3xxBPatWuX1qxZo2+++Ub16tXTmDFjzC7Lp61atUoffPCB2WX4tBEjRig8PFwbN27Uxo0bFRERoeHDh5tdlk8ZO3asgoKC9OWXX2rVqlX65ptv9Oabb5pdlk/JycnR4MGDFRMTo//+97/64IMPdOrUKT388MNml+bTFixYoC1btphdhs8bNWqUsrKy9Mknn2jTpk2y2Wx67LHHzC4LAMo1u9kFwPf8/PPPatGihTwejzwejywWixwOh9ll+ZyTJ0/qvffe07p161StWjVJ0sSJE3Xw4MHCvqGo/fv3a9GiRerZs6cOHjxodjk+6fTp06patarGjBmjoKAgSVL//v3VrVs3nT59WuHh4SZXaL7Dhw8rISFB//nPf+RwOFSrVi0NHz5czz33nAYPHmx2eT4jMTFRDRs21IgRI2Sz2eTv76/evXtr8uTJZpfms7755htt2LBBt99+u9ml+LSdO3fq+++/19dff62QkBBJ0lNPPaXk5GSTKwOA8o1wXgnl5OTo+PHj53wsKipKo0aN0ty5c/WPf/xDLpdLzZo108SJE8u4St9woV4dPHhQoaGh2r59u0aMGKGUlBS1aNFCDz/8cKUM5hd7X1mtVo0bN07Tp0/XDz/8UKnD+cV6tWTJkiLLPv74Y9WsWZNg/rt9+/YpIiJC1atXL1xWr149JSYmKi0tTWFhYSZW5zuuvvpqvf7660WWffzxx2rcuLFJFfm2kydP6pFHHtGiRYvYC+MifvjhB11zzTVauXKl3n77bWVnZ6tNmzaaMmWK2aUBQLlGOK+Evv/+e/Xv3/+cjy1cuFAWi0XDhg3TwIEDlZqaqvHjx+vxxx/Xc889V8aVmu9CvXruueeUnp6uDRs2aNmyZfLz89OTTz6phx56SGvWrJHNZivjas11sffVxo0bdcstt+gvf/mLfvjhhzKuzrdcrFe33XZb4f23335bb7zxhl5++eWyKs/nZWZmnrU3z5n7WVlZhPNz8Hg8evHFF7Vp0yYtX77c7HJ8jtvt1qRJkzRw4EA1bNjQ7HJ83unTp7V37141adJEa9asUU5OjiZPnqwpU6Zo8eLFZpcHAOUW4bwSatmypfbu3XvOx3bu3KlJkyZp8+bNstvtCgoK0uTJk9W3b19Nnz69cPe1yuJCvfroo4/kcrk0ZcoUValSRZI0bdo03XTTTTp48KCuueaasizVdBfq1dq1a7Vnzx698847ZVyVb7pQr87Iy8vT7NmztW7dOi1evFitWrUqo+p8X1BQkLKzs4ssO3M/ODjYjJJ8WkZGhqZNm6Zdu3Zp+fLlatCggdkl+ZzFixfL39+fE1Ua5O/vL0l65JFHFBAQoJCQEI0dO1a9evVSZmYm/x8CQAkRzlHEr7/+KpfLJbfbXbjMz89PFoul0m0Jvpgz4TsvL69wmcvlklSwlQr/89577+ngwYO6+eabJRWc5d7lcik2NlZr167VFVdcYXKFviUlJUXDhg1TXl6eVq1apVq1apldkk+Jjo7WqVOndOLECVWtWlVSwbkyatSoodDQUJOr8y1HjhzRkCFDdMUVV2jVqlWFXySiqPfee09JSUmKjY2VVHDoiSR9+umnnBzuHK655hq53W7l5+crICBAkgo/N/D3DwBKzuLhtyj+ICUlRZ07d1bnzp01bdo0ZWRkaPz48QoPD9e8efPMLs/n3H///XK5XFq4cKECAgL0+OOP6+DBg1q9erXZpfm0+fPnKyEhQcuWLTO7FJ+Tn5+v3r17KzIyUgsXLlRgYKDZJfmkPn36qEaNGnryySeVmpqqYcOGqVOnTho1apTZpfmM06dPKy4uTq1atdKsWbNktXKBFqPOXEaNK5WcW35+vu666y41bNhQs2fPVm5ursaNG6fQ0FAtWLDA7PIAoNziLzWKqFKlipYsWaJDhw6pTZs2iouLU506dfT000+bXZpPevnllxUdHa24uDi1adNGWVlZWrRokdlloRzbtGmTdu3apc2bN+umm25STExM4S0xMdHs8nzGvHnz5HQ61aFDB/Xq1Utt2rThcnN/snr1aiUmJmr9+vVq0aJFkfcScCn8/Py0bNky2Ww2derUSZ06dVKNGjX4rAAAl4gt5wAAAAAAmIwt5wAAAAAAmIxwDgAAAACAyQjnAAAAAACYjHAOAAAAAIDJCOcAAAAAAJiMcA4AAAAAgMkI5wAAAAAAmIxwDgAAAACAyQjnAAAAAACYjHAOACaZP3++YmJizC7jglwul9555x399a9/1Y033qgmTZqoc+fOeuGFF3T69GmzywMAAKgw7GYXAADwTZmZmRo6dKh27dql3r17a+jQoQoICNCWLVu0bNkyeTwejR8/3uwyAQAAKgTCOQDgnMaNG6effvpJy5YtU9OmTQuX33zzzerVq5cSExNNrA4AAKBiYbd2APAhn376qeLi4tS0aVPdcsstmjFjhjIzM4uMeeedd9SuXTtdf/31GjBggL7//ns1aNBAq1ev9lodH3zwgb744gtNmzatSDA/o0aNGmrevLnXXg8AAKCyY8s5APiIzz77TCNHjtQdd9yhcePG6ZdfftHcuXN18OBBvfnmm4Vjpk+frp49e6pTp0768ccfNWHCBK/X8sYbb+jyyy9XXFyc1+cGAADA2QjnAOAjFixYoKZNm+rFF18sXBYeHq4JEyYoPj5eLVu21Msvv6xWrVpp5syZkqQ2bdooNzdXCxYs8Fodx48f165duzR06FBZrexgBQAAUBb41AUAPiAzM1M//vijOnfuXGT5HXfcIbvdri1btsjlcunHH39U+/bti4zp0KHDWfM9/PDDatOmjRo0aCCn01nksZ9//lndu3dXp06d1L9/fyUlJRV5fO/evZKk6Ohob6waAAAADCCcA4APSE9Pl8fjUdWqVYsst9vtioiI0OnTp5WSkiKn06kqVaoUGXPZZZedNV9cXJzWrFlzzteaPn26hg4dqo8//li33nqr5s6dW+TxjIwMSTqrFgAAAJQewjkA+IDQ0FBZLBadPHmyyHKn06lTp04pPDxcVapUkd1uV0pKSpExf36OJN14443nDNcnTpzQzz//rNtvv12S1KtXL23YsKHImDPh//jx45e0TgAAADCOcA4APiA4OFjXXnut1q9fX2T5hg0b5HQ6FRsbK5vNpmuvvVafffZZkTGffvqp4df57bffdPnll8tisUiSQkJC5Ofnp9TU1MIx119/vcLDw/Xvf//7nHP8+OOPZ51BHgAAAJeGE8IBgI8YOXKkRowYofHjxysuLk5Hjx7V888/r5tuukktW7aUJA0bNkzDhw/Xo48+qjvuuEO7d+/We++9J0mGTt7m8XjOufxMWJckh8OhKVOm6OGHH9bAgQPVo0cPVatWTb/++qs2btyob7/9Vt9++60X1hgAAABnEM4BwEd06NBB8+fP18KFCzV8+HCFhYWpa9eumjhxYpExTzzxhBYvXqy1a9fq+uuv1/Tp0zVkyBCFhIRc9DUuv/xy/fbbb/J4PLJYLMrIyFB+fr4iIiKKjOvevbuqVq2q119/XY899phcLpeqV6+u6667Tn//+9+9veoAAACVnsVzvs0oAIBy4V//+pceffRRffbZZ7ryyiuLPNagQQPt2rVLdvv/vovt27evHnjgAXXs2FFvvvmmdu/eTeAGAAAwGeEcAMqRU6dOacGCBWrVqpWCg4O1Y8cOvfLKK2rVqpUWLVpUOG7SpEmKj4/X8ePHVb16dcXGxur555+XJO3bt09TpkxRZmamqlWrpjlz5qh69epmrRIAAABEOAeAciUjI0MTJkzQDz/8oLS0NEVGRqpjx46aOHGigoODzS4PAAAAJUQ4BwAAAADAZFxKDQAAAAAAkxHOAQAAAAAwGeEcAAAAAACTEc4BAAAAADAZ4RwAAAAAAJMRzgEAAAAAMBnhHAAAAAAAkxHOAQAAAAAwGeEcAAAAAACTEc4BAAAAADAZ4RwAAAAAAJP9P5AjQBPBotv8AAAAAElFTkSuQmCC",
      "text/plain": [
       "<Figure size 800x550 with 1 Axes>"
      ]
     },
     "metadata": {},
     "output_type": "display_data"
    }
   ],
   "source": [
    "plt.plot(np.log10(C_grid), cv_tr_bce_list, 'bs-', label='train BCE')\n",
    "plt.plot(np.log10(C_grid), cv_va_bce_list, 'rs-', label='valid BCE')\n",
    "\n",
    "# plt.plot(np.log10(C_grid), tr_err_list, 'b:', label='train err')\n",
    "# plt.plot(np.log10(C_grid), va_err_list, 'r:', label='valid err')\n",
    "\n",
    "plt.ylabel('error')\n",
    "plt.xlabel(\"$\\log_{10} C$\");\n",
    "plt.legend(bbox_to_anchor=(1.5, 0.5)) # make legend outside plot\n",
    "plt.ylim([0, 2]);"
   ]
  },
  {
   "cell_type": "code",
   "execution_count": 229,
   "id": "009b94b9",
   "metadata": {},
   "outputs": [
    {
     "name": "stdout",
     "output_type": "stream",
     "text": [
      "Best model has coefficient values:\n",
      "[[0.         0.52926522 0.         ... 0.         0.         0.        ]]\n"
     ]
    }
   ],
   "source": [
    "print(\"Best model has coefficient values:\")\n",
    "print(best_lr.coef_)"
   ]
  },
  {
   "cell_type": "code",
   "execution_count": 230,
   "id": "cbb537b6",
   "metadata": {},
   "outputs": [],
   "source": [
    "prng = np.random.RandomState(101)\n",
    "\n",
    "bestlr_yproba1_tr = best_lrF3.predict_proba(x_tr[best_fold_in_C])[:,1] # TODO fixme\n",
    "bestlr_yproba1_va = best_lrF3.predict_proba(x_va[best_fold_in_C])[:,1] # TODO fixme"
   ]
  },
  {
   "cell_type": "code",
   "execution_count": 234,
   "id": "dd8eb6f4",
   "metadata": {},
   "outputs": [
    {
     "data": {
      "text/plain": [
       "(798,)"
      ]
     },
     "execution_count": 234,
     "metadata": {},
     "output_type": "execute_result"
    }
   ],
   "source": [
    "bestlr_yproba1_va.shape\n",
    "y_va[best_fold_in_C].shape"
   ]
  },
  {
   "cell_type": "code",
   "execution_count": 235,
   "id": "f6477368",
   "metadata": {
    "scrolled": false
   },
   "outputs": [
    {
     "data": {
      "image/png": "iVBORw0KGgoAAAANSUhEUgAAAc4AAAHSCAYAAABl8itQAAAAOXRFWHRTb2Z0d2FyZQBNYXRwbG90bGliIHZlcnNpb24zLjcuMiwgaHR0cHM6Ly9tYXRwbG90bGliLm9yZy8pXeV/AAAACXBIWXMAAA9hAAAPYQGoP6dpAAB+8klEQVR4nO3dd1gUxxsH8O9eo8lRbVF/MVHBSBEUxRoRFHuLLcbeI6KixqgpGo3dWGLB2HtMjFFjN8ZeUFRU7AWVqFhYeoe7m98fFw6OO8oicMC9n+fJk9vZud254eRlZqdwjDEGQgghhBSIyNAFIIQQQsoSCpyEEEKIABQ4CSGEEAEocBJCCCECUOAkhBBCBKDASQghhAhAgZMQQggRgAInIYQQIgAFTkJKQHlbZ6S8fR5SMPRzV6PAWYYMHDgQjo6OWv/VrVsXDRs2RO/evXH48GG977t+/TrGjRuH5s2bw8XFBT4+Pvjuu+8QFhaW672CgoLg7++Pli1bon79+mjXrh0WLFgAnueL6+PlKSUlBQ0bNsSoUaNyzRMdHQ1nZ2csXry4QNd0dHTEypUrAQBXrlyBo6Mjrly5UuD3FNTJkycxdepUzXFB71VUFAoFtmzZgh49esDNzQ3u7u7o0aMHNmzYgPT0dMHX++OPP7Bw4cJiKGnBDRw4EAMHDtR7LrN+8/vvfeu/MN+FwrznfZw6dQqDBw+Gh4cHXFxc0LZtW8yZM6dQ/46vX7+O0aNHF0Mpyx6JoQtAhKlXrx5mzpypOVYqlXjz5g22bNmCSZMmwdLSEp9++qnm/Lp167B06VI0b94c06dPR6VKlRAeHo5du3ahR48emD9/Pjp16qR1jyVLlmD9+vVo3749vv32W1hbW+PRo0dYv349/v77b2zfvh3VqlUrsc8MAGZmZujUqRP+/PNPREdHw9bWVifPoUOHkJGRgZ49ewq+vpOTE37//XfUrl27KIqrZcuWLSV2L32+//57HD9+HCNHjoSLiwsYY7h27RpWrFiBkJAQBAYGCrremjVr0Lhx42Iq7fvLrN9Md+/exezZszFjxgw4OTlp0t+3/n///XdUqVKl2N9TWPv27cO0adPQt29fDBkyBGZmZnjy5AnWrVuH06dP488//4S1tXWBr/fHH3/gyZMnxVfgsoSRMmPAgAFswIABes8lJCQwZ2dnNn78eE3aqVOnmIODA1u+fLlO/vT0dDZu3Djm7OzMHj16pEk/fPgwc3BwYJs3b9Z5T3h4OHN3d2ejR49+/w9TCLdu3WIODg5s+/btes/36NGDffHFFwW+noODA1uxYoWgMhTmPXn93Irbq1evmKOjI/vtt990zm3ZsoU5ODiwW7duCbpm69at2dSpU4uqiIUipE4vX77MHBwc2OXLl4u5VKWLj48PmzRpkk76/fv3mYODA1u/fr2g602dOpW1bt26qIpXplFXbTkhk8kglUq10latWoWPPvoI48eP18kvlUoxa9YsiMVirF+/XpO+du1a1K5dG4MHD9Z5z//+9z98/fXXaNiwIVQqVa5leffuHaZPn45WrVrB1dUVvXr1wsmTJ7XyODo6YufOnfj222/RuHFjuLu7Y/z48Xl2Ibm6usLBwQEHDx7UOff48WPcvXsXvXv3BgA8ePAA/v7+aNKkCZycnNCyZUvMmTMHqampeq+tr/s0ODgYffv21XRVX7p0Sed9L1++xNdff40WLVrAyckJTZs2xddff42YmBgA6i7F4OBgBAcHa66v7163b9/G8OHD4enpiQYNGuDLL7/E48ePdcoXFBSEYcOGoX79+mjWrBkWLlwIhUKRa53xPA/GmN5nU126dMGkSZMgl8s1abGxsZgxYwaaNWsGFxcX9OnTB0FBQZrz3t7eePXqFfbt2wdHR0e8fPlS732VSiXWrVuHzp07w9XVFW5ubvj888+1rrVy5Uq0bdsWZ86cQZcuXeDs7Ix27dph3759WteKiIiAv78/GjZsiObNm2Pz5s25fl6hvL29MW/ePAwePBgNGjTAjBkzABTs+6Ovqz+/n09h3pOYmIgZM2agadOmcHd3x8SJE7FlyxY4Ojrm+dkyf/Y51a1bF9OnT4ezs7MmTaVSYd26dWjbtq3m57B9+3bN+WnTpmHfvn149eoVHB0dsXfvXiHVXO5Q4CxjGGNQKBSa/9LS0hAeHo7vvvsOSUlJ6NatGwD18747d+6gdevW4DhO77VsbGzQrFkzTVCLjIzEgwcP4OXllet7Pv/8c4wcORIikf6vDs/z6NWrF4KDgzFx4kSsXLkS1apVw9ixY3HgwAGtvMuWLYNKpcLSpUvx9ddf48yZM5g3b16en79nz564efMm/v33X630ffv2oUKFCmjXrh3evXuH/v37IyUlBQsWLMD69evRoUMHbN++XafbNDd3797FsGHDUKFCBfz8888YPHgwJk2apJUnJSUFgwYNQlhYGGbOnImNGzdiwIABOHToEJYuXQoAmDlzJurVq4d69erh999/1+oqzHT58mX069cPKpUKc+fOxZw5c/D69Wt8/vnnOs+hv/rqKzRs2BC//PILunTpgk2bNmHPnj25fo66deuiatWqmD9/PmbNmoVz584hMTERAGBra4vRo0ejZs2aAIC0tDQMHjwYJ0+exMSJE7Fq1SpUqVIFI0aM0AS8VatWoWLFimjVqhV+//13VKpUSe99f/rpJ6xevRp9+/bFhg0bMHv2bMTExGDChAlITk7W5IuMjMTs2bMxaNAgrFu3DtWrV8e0adM0nzs5ORkDBgzAgwcPNN2tf/zxB27cuJHXj0+QnTt3agJat27d3uv7I/TnU5D3jB07FkePHsW4ceOwbNkyJCUlYcmSJfl+Li8vLxw+fBhjx47FoUOH8PbtW825IUOGoEmTJprjH374AStWrEDXrl3xyy+/oH379pg3bx5Wr14NAPDz80OrVq1QsWJF/P777/Dy8sr3/uWaYRu8RIgBAwYwBwcHnf8cHR1Zly5d2NGjRzV5Q0NDmYODA9uxY0ee11ywYAFzcHBgsbGxmvf8+uuvhS7jokWLmJOTE/v333+10gcPHsyaN2/OlEolY0zd5dmvXz+tPNOmTWNubm55Xj8qKoo5OTmxlStXatIUCgVr0aIFmzFjBmOMsfPnz7P+/fuzhIQErfd27tyZDRs2THOcvds1Z3feuHHjWMuWLVlaWpomf2Y3duZ77t27x/r168fCw8O17jN69Gjm6+urOc7ZrZjzXr169WLt27dnCoVCkycuLo41btyYTZgwQes9y5Yt07qXt7d3vl3nDx8+ZN26ddN8X+rWrct69uzJ1q9fz1JSUjT5fv/9d+bg4MBu3rypSVOpVKx///7ss88+06QVpKt20qRJOt39x48fZw4ODiwkJIQxxtiKFSuYg4MDu3TpkibPq1evmIODA9u4cSNjjLEdO3YwR0dH9uDBA02eiIgI5uTkVCRdta1bt2ZeXl6a7yVj7/f9ye/nI/Q9ly5dYg4ODuz48eOa80qlknXs2JE5ODjk+bnj4+PZuHHjmKOjo+Zn36ZNGzZv3jz2+vVrTb6nT58yR0dHtnbtWq33L1u2jLm4uLDo6GjGGHXVZkeDg8oYJycnzJo1CwDw9u1b/Pzzz8jIyMCyZctQq1YtTT72XxdNzu7bnMRisSZ/Zisyr27Y/AQHB8Pd3R01atTQSu/atSumT5+Op0+fagZluLm5aeWpUqUKUlJS8ry+ra0tvL29cfDgQfj7+wMALl68iHfv3mm6aVu0aIEWLVogIyMDz549w/Pnz/Hw4UNER0cXeDDE9evX4eXlBZlMpknz9fXV1BcAfPLJJ/j111+hUqnw4sULPH/+HI8fP8bTp0/z7D7NLjk5Gbdv38bYsWO1ri2Xy9G6dWucPXtWK7+7u7vWcZUqVbRacPo4ODhg//79uH37Ni5cuIArV67gxo0buH37Nvbs2YNff/0Vtra2CAoKQsWKFeHk5KRV/tatW2PRokWIi4uDlZVVgT5XZosoOjoa4eHhePbsGU6dOgUAyMjI0Mqb/XuQOXAm8zNdu3YNNWrU0OqWrFq1qs53533UqlVLqwflfb4/hfn55PWey5cvQyqVok2bNprzIpEIHTp0yHd0rqWlJVasWIGXL1/i7NmzmscEW7Zswe7du7Fx40Y0aNAAly9fBmMM3t7eWj93b29vrFmzBtevX9e6P6FRtWWOhYUFXFxcAAAuLi5wd3dHt27dMGzYMOzbt08z2jRz1OurV6/yvN6LFy9gbm4Oa2trqFQqcByX53vi4+MhFothYWGh93xcXByqV6+uk25vb695fyYzMzOtPCKRqEDzxHr16oWRI0ciNDQUrq6u+Ouvv1C3bl3NM5vM7t+dO3ciOTkZVatWhaurK0xMTPK9dvbPkXPkrkQigY2NjVba5s2bsXbtWsTExMDe3h5OTk4wMzNDQkJCge6TkJAAxpimfrKzt7fXuY6pqanWcUHrDFB/X1xcXDBmzBikpKRg8+bN+Pnnn7F+/XpMnToVsbGxiIyM1NudDKi7VQsaOG/fvo1Zs2bh9u3bMDU1Re3atTXfyZzlzf49yAxgmXn0/RwAoGLFikU2NSpn3b/P96cwP5+83hMTEwNra2udRyP6vi+5qV69Ovr374/+/ftDpVLhn3/+wfTp0zFnzhzs3bsXsbGxAKAzuj5T9i5eokaBs4yzs7PDjBkzMG7cOMydO1fzl76dnR3c3Nzw999/IyAgQO8zy8TERFy8eBE+Pj4A1K05JycnnD9/HlOmTNH7njVr1mD79u04ceIEqlatqnPeyspK7y+0yMhIANAJPIXRokULVKlSBQcPHsTHH3+Mf/75B1OmTNGcX7duHbZs2YIffvgB7dq1g6WlJQB1wC0oa2trnc/BGENcXJzm+ODBg1iwYAEmT56MXr16aX7BT5gwAbdv3y7QfSwtLcFxXK51JmS6gD4LFy7E6dOncezYMa10MzMz+Pn54fjx45opBpaWlqhZsyZ++uknvdfS9weRPomJiRgxYgQcHR1x6NAhTYvu7NmzOH78uKDy29jYIDw8XCc985d9cSiK709RqVy5MmJiYqBSqbSCZ1RUVJ7vO378OGbOnIldu3bho48+0qSLRCL4+vri6tWr2L17NwBoBodt3bpV7x/EH3zwQVF8lHKFBgeVA76+vmjZsiUOHTqkNVLT398fT58+xfLly3Xeo1QqMXPmTKSmpmLEiBGa9OHDh+PRo0daI+oyPX36FH/88QcaN26sN2gCQKNGjXDjxg28ePFCK/3AgQOoWLEiPvzww0J+yiwikQg9evTAiRMncOrUKTDG0KVLF83569evo3bt2ujVq5fml97bt2/x6NGjAndDN23aFOfOndPqOj5//rxWN+P169dhaWmJUaNGaYJmUlISrl+/rnWf3AZSAYC5uTmcnZ1x5MgRKJVKTXpCQgLOnDmDhg0bFqi8ufnoo4/w7NkzHDlyROdcUlIS3r17BwcHBwBA48aN8fr1a9jZ2Wlapy4uLggKCsKGDRs0Xcl5fR5A/T2JjY3FoEGDUKdOHU3+c+fOARD2KKBJkyZ4+fKl1h8i0dHRuHnzZoGvIVRRfH+KSuPGjaFQKDTd3Jn++eefPN9Xp04dxMbGYuvWrXrPP3/+XPNzb9SoEQB16zb7zz02NhbLly/X/JGS38/dmFCLs5z45ptv0LVrV8yZMwf79u2DRCJBy5YtMW3aNCxatAj37t1Djx49UKlSJbx8+RK7du3C/fv3MXfuXNStW1dznY4dO+LSpUuYO3cubt26hfbt28PCwgK3b9/Gpk2bIJfLMX/+/FzLMXToUBw4cABDhw6Fv78/bGxssH//fly+fBnz5s0rsn98PXv2xC+//ILVq1ejbdu2Wl2Irq6uCAwMxLp16+Dm5obw8HCsXbsW6enp+T5DzTR27Fj8888/GD58OEaMGIGYmBgsW7ZM65mxq6srdu3ahQULFqB169Z49+4dNm7cCJ7ntcojl8tx48YNBAUFoV69ejr3mjx5suY+AwYMQEZGBtatW4f09HTNc9zC6t69Ow4ePIivv/4aV65cQatWrSCXy/H8+XNs27YNpqamGDZsGADgs88+w44dOzB06FB8+eWXqFq1Ki5duoT169djwIABms8ul8tx7949BAcHw9XVVaer8aOPPkKFChXwyy+/QCKRQCKR4Pjx45qRogX9GQBAt27dsG3bNvj7+2PixImoUKEC1qxZU6wBrCi+P0WlUaNGaN68Ob799lvwPI8PPvgAe/bswYMHD3Id+Q4AH3/8MUaNGoW1a9ciIiICXbt2RZUqVRAVFYW//voLQUFBmmk9Dg4O6Nq1K77//nu8evUKzs7OePbsGZYtW4bq1atrRl3L5XLwPI+zZ8/ik08+yXVEtTGgwFlOfPzxxxg4cCA2bdqEHTt2YMiQIQDUgczd3R1bt27FwoULER0djYoVK6J58+aYO3eu3tVT5syZA09PT+zevRszZ85EYmIiqlWrhp49e2LEiBF6nzllqlixInbt2oUlS5Zg7ty5yMjIQN26dREYGKjpEi4KNWrUgKenJy5fvqwZLJVp9OjRiImJwbZt27B69WpUrVoV3bp1A8dxWLt2bYEGudSsWRM7duzAggULMHHiRNjZ2WHq1KlYsGCBJk+PHj3w8uVL/Pnnn/j1119RuXJltGrVCl988QW+//57PHnyBLVr10b//v1x584djBw5EvPnz9f5hdO0aVNs3rwZK1aswKRJkyCTyeDh4YGFCxeiTp0671VPMpkMGzduxLZt23Ds2DEcPnwYqampqFSpEry9vTFmzBjY2dkBULd+d+7ciSVLlmDx4sVISEhAtWrVMHnyZE1wBYBhw4Zh3rx5GD58ODZv3gwPDw+te1paWiIwMBCLFi3ChAkTYGFhgU8++QQ7duzAyJEjce3aNXh7exe4/Fu3bsW8efMwd+5ccByHPn36oEaNGvl2VxZWUXx/itKyZcuwYMECLFmyBAqFAj4+PujXrx/279+f5/smTZqETz75BH/88QfmzJmDxMREyOVyeHh4YM+ePVp/MM+fPx9r167Fb7/9hjdv3sDOzg4dO3ZEQECApqfhs88+w9mzZzF27FiMHz8+z+UvyzuOFXRkASGEkBL16tUr3Lx5Ez4+Plot+/Hjx+PFixc6i0WQkkEtTkIIKaVEIhGmTZsGHx8f9OrVC2KxGOfOncPff/+d5yMTUryoxUkIIaXY5cuXsXr1aty/fx8KhQK1atXC0KFD0blzZ0MXzWhR4CSEEEIEoPHFhBBCiAAUOAkhhBABKHASQgghAlDgJIQQQgQoFdNRoqOj0bdvX83Ee33Onj2Ln376CS9evEDVqlXx9ddfo3Xr1oLuExmpXjBbJOJga2uB6OgkqFQ0Nio/VF/CUH0JQ/UlDNWXMPrqq2JFy/e7ZlEU7H1cv34dffv21dmYOLvnz59j3LhxmDBhAq5du4Zx48YhICCg0Kv2i0QcOI6DSJT7klUkC9WXMFRfwlB9CUP1lYXnOQwYYAZXVwsMGGAGnufA8TzkA/rA1tURZt2747ljD7yRVMfjTz5HzKOi2VHHoC3Offv2YcWKFZgyZQomTpyYZz4PDw/NnnAdO3bE3r178fvvv2P8+PEFvp9IpP6yicXqvxcy/0/yRvUlDNWXMFRfwpSW+uJ5YNw4E4SGiuDqqsLKlWnIa7ezhw+Bjh3NERsLyOXA/PmpyLFtr2DffitDaKh6ScA3b0Ro3twch0Xj0DRKvRtQhTevkblNQtXICFzuAVR8+Pv73RQGDpwtWrRAly5dIJFI8gycT5480azkn6l27dp48OCBoPvZ2lpoLYwsl5vlkZvkRPUlDNWXMFRfwuRVX5GRwLBhQEgIULs2cOsWEB+vDljz5kEnYMXFAUuWAHfvqo+dnIDJk4G8luSdPj0r/+vXIjRqJIGePQw0goK07+fnVzQ/b3tEYhOGoQFCEBLTAB/jaq55P4y6ARsb/XsJC2HQwFmxYsUC5UtKStLZ9NjU1DTfndVzio5O0rQ45XIzxMenQKks2W2CyiKqL2GovoSh+spSkFacWCzCixdmaN6cIT4eqFABmDw5Ddl3+lu+XIr799UtsYiIrPS4OGDs2PzLcfMmMHCgsLLHxWkHx+KiFSjRABXxDk0QDACohgjk9dQ33M4dpjFJ7x08S8XgoPyYmZkhNTVVKy01NVXvpqt5UamY1sN0pVIFhcK4/6EKQfUlDNWXMMZWXzzPISDAFCEhIsTGclAqAZEIUCrVvWKvX4vg4iJGxYq6oeDlSwBQ50tIAH74wVQnT0kTiRi6dlXkev7IEQnS07N6/GrJ3+JyvaGwfHwTCXXc8ODrQGRY59+YcpvYEza3zgNQB8qccj75TedkiOLsEW7nDtt9K4vkO1YmAqeDgwPuZvYJ/OfJkydwdnY2UIkIISRvmYExNFSEjz9W4d49EeLiOJibAwMHpuP4cQmePRNrvSfbXuYAgLQ0Di9fFu0gIBsbFY4f1+6tmzTJFBcuaIeDFi0UWLpUu8GS3bhxprhyJes9n36qxLp1ued/9IhD9+7miI7mUMf6HUKVTpBdVm8NZxL1Gs171QJMTPItP5fPnqgMOYKnrw+qHjsC05ikIvvDrEwEzq5du2Lz5s04cuQIfH198ffffyM4OBjffvutoYtGCCljeJ7DhAnqgObkpMKiRamwsyu6aR2hoRy++MICSUlA5q/wN2+yBvIkJQG//JJ/gADUrbhRozJypHHYskWK7E+q7OxUuHAhK2H4cFNcupT1610qZVAqAVtbhv37k1GzpvbnXbcuFX5+pggKUgfypk2VCAxMhb29dj6O52EZ4AfJzRv4p7YTJjRdjitPKqJePRXm/JgGLjL3enS0Ae6fVb+WjxwM2SXt/VQ5lQooxEbhOQNlerMWQIUKkITegsK1PlJWBkIm+Kp5KzWLvDs6OmLbtm2aeZzu7u6YNWsWunbtCgA4f/48fvrpJ/z777+oVq0apkyZglatWgm6R+Y8TolEBBsbC8QU4V8g5RnVlzBUX8Loq6/M1trNmyJ88okKs2enIo/90wEAN29yGDXKHKmp6oZLp04ZsLHRzXfkiAQREYYewZv5azfv1qSXlwK7d2sHE4lEhDdvLNCqlQpRUZwmGDo4ZP0qz97adXVVYfly3SAoBMfzsJzgB9mZk+AyMvJ/QyEwsRhJ07/PN5/pzm2QPHuqOU7LESgTlgeCZXswrO/79b7zOEtN4CwJFDgLh+pLGKovNfUcO1OEhKhbMTIZ4O2t0BqpmZoKXL4sRmSkCABDxYoMTZoocfmyGG/fGjq4FR97exWcnVU4cyZ7px+DrS1D3boqPH2ae8Arqu8Xx/OQjxkOyZ3bUNSug+RJX4NZW+vNW2H6FEhDrhX6XgWR5uWN+N37882nafXmEihzosD5nihwFg7VlzDlrb5yPqt78EA9mEUuZ/jpJ3VryN9f3dIDAI5T/8cYwJghJ+kznS5JAHj+nEP2lp5EwrB4cVqR3fX7702QmKj7uXN2l9raolCtwqL6fll18YXsyuVCvx8AmESChNXrBL/PbPkSSO9njVtR2tkh5vzVPANgYRVH4CwTzzgJIe+P5zmMGKF+jsWYek7f7Nkp+U5Cnz3bBLduZU0yzxQby2HECN2R7eqAmdvVGJyds37ZP3gggkKhHWQkEnWAyR50JRKGX37JfeAJAEycaIqEhKz32NszBAcn6eTr08dMq6XXooUS/fsXXfdjo0YKdO9ujqgoDhIJYGXF0KCB/sC4Y4fuMz2O5yEfMQiSe3eh/PBDpAwdAWYp15wXiziggimkiakQvceSe9JbNwv93kzpLT5FWo9ewt/X0ktQq7G0oRZnOWgRFDeqL2FKU31ln/IQFcUZuAWo7qK8dy8rmA0YYIa//9b++93XV4H0dGgFN33P+nLKPmpT33O/TEX9/O99aQLlndtQVa8BLiYa4te60yyKm8raGnE7/9B7zuK7aZDduK45ZjIZ0r28y0TAo67a90SBs3CovoR5n/oS8kud57l8R0L27m2Gs2eLr2PJykr9+eLi8n8eKZUynD6dpDOIZezYzBGgTPMZgMJ1Y5YULjISVgN6Q/zkMVRVP0Bq188AgfPKM5luXg/Jv+FFXELhlJUqIfrOE73nhD5XLE0ocL4nCpyFQ/UlTF71xfMchgwxxfXrYqhU6gnvH32kQt++GahQAdi4UYonT7Lm9slk6gEj+sTEcEhL025Bmpgw2Nhk5c/etaqPjY0K+/fn3ZKbPNkE167lPrUBgKZrUixWP98UiYCGDZWQydTdsXkFv7L0/eJ4Hlb9ekISehNcCf3qZDIZoq/d1hyLxSJYW5sjNjb5vVZasvT/ErJzpzXHab7tEb9j93uVtTSiwPmeKHAWDtWXMBKJCAqFBQYOVODWLe2g0b69GUJCSsfQAn0tQH2Ku2uztH2/OJ6HfHA/SO7eBrOzR3rLVsB/S36a/LkbothYnfcwAJAU8ueqUGhNSmHgwGVbOC7naNOiHFVbVluRQlDgfE8UOAuH6kuY69dF6NDh/ReSBgCxmGHMmHS95w4dkuD5c+2VZ2rWVKJz56xlz/76S4IXL7LnYRCJgCZNlNiwoXR0fxry+8XxPOTDB0J68wZU1tbIaNQY0itBEAvcspCZmIB/EVmoMsj7dIfJmVOa48LMSyS5o1G1hJQSmc/m7txRT9AfOjQV/v6Zq8UI17atAtu2peDzz7WfSbZsqcSMGfoDp59fRr7POP38Mkr1s0JDEl+5DJsu7TStO3FKMsQH9uvkY+Cg/OgjdZ5nT/UuWZDetHmhy5EQuAEwgpZfeUItTvqLLV9UX1kDcW7eFCE+noNKJWx0qljMMHt2Gr7/3iTHexm8vLICXmkb8VkSSvL7lb17UvT2jc5zSvbftoPZ07O3JnO2Dg0xupT+PQpDLU5CilHOeY6ZZDJAoYDgYJldy5ZKjByZAVdXBT77zAIZGYBUCuzdmwRPz6yb2dszvXP7jF1RPY+TD+4H2dUruWeQyZDetLlWcMzemqTWIQEocBIjpW81nOho7RVlMqXr7ynNQWdPBg0rK5VmioWnJ8OrV4mFLrcx4ngeNi0bQRylXhRc/OY1ZO6fQFWxkuBriV++yPN8etPmeoNjJmZvXy5HnhJhKHASoxQQYKqZeJ/flA213AMjADRqpERYWGbwBTiOg1TK0KyZ/l0mSO5yti65xERN0NTkSUvLNwgKpbSyRkLgBgqOJF8UOEm5x/Mchg0zxZUr6i7YwsxTl0jU3bVZGKRS/cupZT1TSaZnUAXA8ZHAgD6wun4dinrOEEW8guThAwDq1qU+TCRGyqgxgu9lcugvrYCrtLMDpDLqdiWCUOAk5d7w4aa4fDnrq17wka/qqRu2tgybNydj5UrjGrRTUiyGDgQuXoAIgKyA00DSP22FpNnzBN8refwko5i7SIoXBU5SbmU+x8ycrpEXjstsLea+KLenJw3aKQocz0PuPwqSWzehqOMIya2QPPPn7CRX2tmpn0MWAnXDkqJAgZOUW9mfY+YklTJkZGT9Om7bVkmjWYsRx/OQjx0Jya2bQHo6RInqqWGyKF4nLxOJwKmyurjT81kQgJCSRoGTlEs8z+H06dxamgx79ybpdL2SoqMOlKMguXkdyg8/ApecBMmjhwV6r8rWFooGHhQoSalFgZOUGTzPYeRIU4SEiGFlxdCwoRImJlnn09KAq1fF4HkO6gaL/lGwzZop4enJqOv1PXERr2A1pD/Ez8KgrPE/pH4xCMxSPbHcfPXPkDy4DwAQxcTkeR3GcVoLDigaeFB3KinVKHCSUo/nOQwYoA6YmcEwJYXD4cMFmUaSHYOvr5JalwJx797BakAfiMOeQPVBNaT27AVYVIDF99+AUykBAKK425B+M6VQ189o1hwyG2uorl9Hhov2vElCSiMKnKRUevSIQ+fO5oiNzWw16rYeOU49iCdTaKhI67llTlIp6DmmQNy7d7BrUA/cf6tAiB7Go8K8HwVfR98An8xpICmr1kBWpybiaAk5UkZQ4CSlypUrnGZJurwWHADUS+EdPZqsOR4wwCzXwUAcp36uSXRxPK9uUT64D1axItK8fDTbaJlu26wJmvlhMhmi7qo3QpYP6Q/ZxfOac3kN8JFIhPYcEGJYFDiJwWVOGwkJEYHn9S97p0/Tpkqt4+XLUzW7hTAGWFoyiMWAmxvNu8wuc79J6Z3bUNnYAGlpEGeObg1PgvnWjXm+n5mYgP/3HeR9esDkbLY1XZu1ALOyBgDEr99K8yVJuUWBkxgUz3No2dIcUVFCWh1ZS9llZ2/PsHu3cXbF5rYIuujRQ9h08QUXE/PfAuYtILl7G2JevduHOCVZ51oMgKp6DQCA6OULnT9j0ps2BzgOCWtoTVdinChwEoMREjQ5jsHOTv/CBMYsM2DKTp8Cl6HuUhW/eQ1ps4ZQuNSH9PJFcOp+byA9XauFmElnFV4TE0SH3AWgu41W9sUHKDgSY0UPF4jB+PmZ5hs0pVIGX18F7t5Nwr17SdixI8VogybH85AP6ANbV0fIB/RRH48aCpO/j2mCZiZRbAxk589kBc3/MGTtOZl1Ye3jnNtopfm2h7JKVaT5tkfM+avU5UqMHrU4icFcvJj7AgUiEdCkiRIbNlDrMpPlBD+YnDgG4L9WZUNniPR0tQLq1XfS27aD7PRJrcE9KvuKUDi76O43mWPgjuY61KokRAcFTmIQV65wyNEYAgDY2alw/nwyBUvoPreUXgvWOp9b0ASA9E+9EL/9d4gePYR1944QRUdBZWuH2P1HwGztaDNmQt4DBU5Sonieg7+/KU6dylrMIAszyqCpCZC3bkLh7IKERcvA7OwhHz0UsvNnAahbmDlrhZmaQmVrB3HEq6w0mQzpXt6aVqPKwRHR98J07kmtSEIKjwInKXY8z2HEiKxpIrlNN5HJYFRBM3M9V+mFs5pnkeK3b2DS0Fl//hzHKrkcMf+cp2kfhJQwCpykWGgvZAAUZG5ms2bKfPOUJ1af94A09FaB8+cc/apwa0DPIAkxABpVS4ocz3Po2tXiv+XvCraggZWVSmdeZnnD8TysenaB3ScfwaqzLyT37+nNxyQSJCxdCYVDXa309GYttEa40pquhBgGtThJkRsxwhSM5R0sM+dlikTGs7KP1cC+kF6/CgCQRUXlmi+9xadIHTAYae07UTcsIaUQBU5SJHiew7BhprhyJfM5Zu6kUobTp5Pg4FC+A2V2XGQkJCHX88zDRCKkt/HVtCSpG5aQ0okCJ3lvPM+hUSMLJCXl3sq0slLBzAyaTaPLe+syJ6uBfcEx7Z0/mEQKTpE1Jye9jS8FSkLKAAqc5L2NH2+aZ9AEGIKCjG+aSSbu3TtIbui2NlXWVlA08NC78AAhpPSiwEneC89zOH06txWA1Jo1U5a7oMnxPOTDB0ISegusYiWktfEFzM3V50QcYCqFaWoGmIrBdNM6cHr6rxUNPKiFSUgZRIGTCJK5BVhoqAh166oQEiKCUql/k+nsi7KXN5YBfpAFXVQfJCXCfMMvOnnM8ng/k8mohUlIGUWBkxRIZCTQt68JzpwRa0bMvnmT22wmhrt3k8pdKzM7SY75l0wkgsq+IgD1mukijoOKMTAGiN691d2ay8ubRsgSUkZR4CQF0qcPcOZMwb4uUmn5XQGI43lYfdELordvtNIzPvVC3O79AACJRAQbGwvExSRBoVDp35qLWpuElFkUOEm+rlwBzpwpaG6GvXuTirE0JUuzjuzNEEDFIIqJAadU6OTL68+EhEDdDZ+ptUlI2UWBk+TqyhUOPXpYQKEbJwAAtrYq/O9/Kty8qR4cJJUCe/cmwdOz/LQ25UO/gOzK5XzzSR7cz/UczcckpHyhwElypQ6auU0zYbhwoXxNMcm5jVfC8kBIb90s0HsVrvWLt3CEkFKDAifR6/lzLo+gWf6mmHA8D9tmDSCKjQWg3sZL5lwbUKn05mcyGVRyK0AkgsLNnZ5ZEmJEKHASLTzPYdAgM1y7lvvcTCsrFTZsKD9TTHIGTU26nqCZfVk8ek5JiHGi3VEIeJ5D9+5mqFy5AurVs8g1aHIcg6+votytAiQfPVQnaAIAE4uhqF1HKy1zWTwKmoQYLwqcBAEBprh0SfLf/Mzcu2d9fZXYsSOlXAVNjuchvXRB77n0lq0Qe+A4beVFCNFCXbUEISH5//1kbw+sXJlWAqUpGRzPQz5mOKQXzoFT6m6grbSzQ0LgBhoRSwjRQYHTyPE8h6iovBdob9dOie3bJZBIkOvUlLKE43nYNnGHKD5O73kmkyHm/FXqjiWE6EWB0wi9ecNh4EAzPH0qQmoq9Gw6re6KzZyX2bw5BxsbCWJiSr6sxUHuNyLXoAnQcniEkLxR4DQCmQuzh4SIEBfHISMDyOtZpkgEvHmTmC0lrxZp2cLxPKTnz+Z6npbDI4TkhwJnOcfzHFq0MEd0dMHHgTVpovvMr7yQ+43Q+0yTyWRI9/KmaSaEkHxR4CzHrlzh0KWLBYS0GO3sytcczexya20ymQxRNx9QwCSEFAhNRymneL7gQdPOToUqVVTw9VXg/PnyNUcTUAdMa18v2DnV0tvapGeahBAhqMVZDt2/z6Ft27yCJoNUClhZZW00Xd6CZSbudQRsmzSAKCVZ73naUJoQIhQFznJo2DAzpKfrD5p2dqpy2arUR3rpAuT9e+caNAFqbRJChKOu2nKG5zk8f67/x2plZRxBk4uMhOXYUbDu3hGipNz3BqURtISQwqDAWc4MH24KpVK3tWlnpyp3a8zqUCphunkDbJs1hOkfvwEAmFSqk43JZEjzbU+LHBBCCoW6asuZy5d1F2iXyVi5a2lq7Z1Z9xOIEhIgCb0JTj1JFQCQMmAwkv3GocI3X0MWdBEAkNG0OeL/W0qPEEIKgwJnOcLzHJie2OjlVX72zuR4Hpbjx0B25iS4/9b/E795rZVHVcEScb/thaKxJwAgfvf+ki4mIaQco8BZjowYYYqcI2k5jmH58vIzL1M+bABkly/lmYdVqKAJmoQQUtToGWc58eYNh0uXdLtp7exYuWhtcjwPq749IM0naAKAwrV+CZSIEGKsqMVZTgwebAZ98zYbNFCVfGGKgXz4QM1zSn2UdnaAVAaFa30aKUsIKVYUOMs4nucwZowpbtzQ13lQNrtpOZ6H/MvhkNy+CWXNj5AycgykN0P05mUiEdLb+NIas4SQEkOBswzKvttJVBSnZ1swtWbNyt6gII7nYdvUHaI49bZfopgYSP1G5po/vY0vbTRNCClRFDjLGJ7n0KSJBeLj816DViZjZXKxdrn/KE3QzEv2liYhhJQkgw4OioqKgp+fHzw8PODp6Ym5c+dC8d8Ug5y2bt0Kb29vNGjQAF26dMHx48dLuLSlw4QJpvkGTaBsTkHheB7Sc2d00plMhvQWn2qlZbY0qXuWEFLSDBo4AwICYG5ujvPnz2PPnj0ICgrCli1bdPKdPXsWa9euxYYNGxASEgJ/f38EBATg5cuXJV9oAwsNzftHxnEMXl6KMvls09J/lGZuZnbpzVogft0WpPm2h7JKVaT5tqeWJiHEYAzWVRseHo7g4GCcO3cOZmZmqFGjBvz8/LB48WKMGDFCK+/Tp0/BGNP8JxaLIZVKIZEYX0/zhx+q8PZtzuDJIBKpN6DesKHs7nQivR2qk8ZkMiT8t9IPPcskhJQGBos8jx8/hrW1NSpXrqxJq1WrFiIiIhAfHw+5XK5J79SpE/bu3YuOHTtCLBaD4zgsXrwYVapUEXRPkYiDSMRBLFYHnsz/lxU8D1y9qj1XUypluHs3GVk9lhyEbFxdEMVRXxwfCfNxfpCE3oTC1Q2pAZPARfE6+TJa+0BcpVKR3bcklNXvl6FQfQlD9SVMcdSXwQJnUlISzMzMtNIyj5OTk7UCZ0ZGBurWrYu5c+eibt26OHjwIL799lvUqlULjo6OBb6nra0FOC4rqMjlZnnkLn0GDYLOknoZGRzq1LEokfsXaX0N+hw4fhQAIHv9GrK/j+l+OHt7yLZvhcymZD5fUStr3y9Do/oShupLmKKsL4MFTnNzc6SkpGilZR5bWGj/ovzxxx/RoEEDuLq6AgB69uyJQ4cOYd++fZg2bVqB7xkdnaRpccrlZoiPT4FSWfoXCOB5YOhQE1y8KEbO1qRIxBATk/t+k0WhqOuL4yNh9fff2p9EzyK7KqkUcRJzICb3rcFKo7L2/TI0qi9hqL6E0VdfNu/5x7jBAmedOnUQGxsLnudh/18/Y1hYGKpUqQJLS0utvBEREXB2dtZKk0gkkOrZMiovKhWDSpX1C1qpVEGhKL1fPJ7n4OdnirNnxbnO1WzSRFlin6Go6kvuPwZcerpWGoNuB3OGS/1S/fPJT2n/fpU2VF/CUH0JU5T1ZbBO8po1a6Jhw4aYN28eEhMT8eLFCwQGBqJXr146eb29vbFjxw7cvXsXKpUKx44dw5UrV9CxY0cDlLzkjBhhijNnJLkGTaBsztWUhN7SSVPZ2kJpaweG/+ZoNmtBI2cJIaWSQYelrlixArNnz4aPjw9EIhG6d+8OPz8/AIC7uztmzZqFrl27wt/fH2KxGOPGjUNcXBw+/PBDrF69Gp988okhi1+srlzRv2h7dlIpytwIWo7ngYx0nXSFR2MaNUsIKRM4xvTt4Fg+RUYmAAAkEhFsbCwQE5NUKrs6eJ5DvXoWyH10LINUCuzdmwRPz+L/8RVlfckH9IHJ38e00pR2dog5f7XcLGZQ2r9fpQ3VlzBUX8Loq6+KFS3zeVc+1yyKgpGi5e+vu6+mGoOXlxKBgWVzribH85CdOaV7QiorN0GTEFL+UeAshW7f1v/ouVkzJXbvTtF7rjTieB7yUUMguXsbYAxcYqLelYFo/0xCSFlCgbOU4XkOKXpio5WVqswMBOJ4HvLhAyG9EgROlXdXEpPJaBAQIaRMocBZygwebIrERO0WJ8cxBAUll5nuWat+PSG9daNAedO9vKmblhBSptCaTaUIz3M6S+oB6rUBykLQ5N69g3V7b0gKGDSVdnbU2iSElDnU4ixFJkzQPyhI4DoPJY6LjIRV/96Q3LoBLo9B2kwqhcrKGhCJoHBzR8LyQGptEkLKHAqcpQTPczhzRt+8TYa9e0v3knPyof0hvRmS6/nsm05ToCSElHUUOEuJMWNMkZGh29ps1kxZInM134fk0YM8z2duOk0IIeUBPeMsBa5c4XD2rP7WZmkeSctFRsKmRWNwcXF6zzOZjDadJoSUO9TiNDCe59C1q/5VgkrbknocHwn5kIGQBV3U7Gaid5kGmQzpXt7UNUsIKZcocBrYiBGmuSziXsqebUZGQt7UA6KoqHyzqmztqGuWEFJuUeA0oLwWcvf1NfyzTY7nYRngB+ntW0BGRoGCJkArARFCyjcKnAZy5QqHLl30d9FaWamwfLlhn21yPA+blo0gLmCwBLS7aAkhpLyiwGkg3bvntvtJ6VglyDLAL9+gySQSZDRuAvHTMChc69MzTUKIUaDAaSBKpf70Zs2UBg+agP7NprMrb1uBEUJIQdF0FAPgef37bJamhdz1PadU2dlBWaUq0nzbU9AkhBgtanGWMJ7n0KSJOXJ201pZqQzaRavZAuz+PSjqOCD18/6Q/X0MHAAGgPPyQvy6zciwtjNI+QghpLSgwFnChg0zRXy8bkPfzMwwcza5yEjIRwyC9PIlzTqzsigessuXsvIAQIUKYPYVAdpxnhBi5ChwliCe53D5sv7pJ66uhglI1r26QHL/Xv4ZQ3Jfi5YQQowJPeMsAerVgczg7Kx/JK2dneGmn4ifP9Obzrgc5WzQoARKQwghpR+1OEtAQIApLl/OraoZzp833LNNla0dxK9e6qSnN20OVKgASegtKOu7QbZpkwFKRwghpQ8FzhIQGpp7w97Q00/SmzSD2Z+7wcRiqGxs9e6VKZGIILOxAGJK0RKAhBBiIBQ4S8DHH6vw5o1u8LSzM+z0E9HTMJj9+d+asioVlM4uiA/cQNNMCCEkD/SMswTcuaNdzRzH4OurKNEuWu7Na9g084D9h5Vh6/YJLEcNhV0T96zzjEF25hQsA/xKpDyEEFJWUYuzGPE8hxEjTBEfrz3QhuOAHTtSSrQsVoP7QfLkEQBAnPIK4v1/6s2X34pBhBBi7KjFWYwCAkxx6ZIEOUfSivXPSClW4qdPtY6ZRKI7cha0swkhhOSHAmcxCgnRX71WViU/GEhZo4bWcbp3G6S3aq2dx86OdjYhhJB8UOAsJjzPISpK/5q0DRqU/GIHqf0Ha16nt/ZBwvJAJARuQJpve1p/lhBCBKBnnMXg/n0O7dpZgLGcgZOhWTOlQRY7YJaWmtfxazeBWduoX+/YXeJlIYSQsoxanMVgwABzpKbqtjZFImD//pQSn7fJ8TzMVi7XHMuHDgDH8yVaBkIIKS8ocBYxnufw6pX+LtomTXLZhLMYcTwP22YNIX14X5Mmu3iepp0QQkghUeAsYgEBplCp9K9HW9KLHWQGTVFsjM45mnZCCCGFQ4GziN28qVulMplh1qOVjx2pN2gCNO2EEEIKiwJnEXNw0B0x6+VlmPVoJbdu6k2naSeEEFJ4FDiLEM9z4PmsblqOY2jWTFHio2g5nofVZ53BxcbqnFPa2dG0E0IIeQ80HaUIDRtmigcPspYFYoxDhQooufVoeR7ykYMhvXwJnFJ3IBIFTUIIeX/U4iwCPM+he3czXL6su5ZeXluKFTXL8V9CdvG83qAJAJDKKGgSQsh7ohZnEchak1aXq2vJrBLE8TxkZ07lmYcGBBFCyPujFud74HkO/fub4cSJ3FZtZyX2fNNy/BhwCoX+UshkSPNtTwOCCCGkCFCL8z2MGJF7SxMAmjUrmdG0HM9Ddu60TjoTiZDexhcJywOpi5YQQooIBc73oO+Zppp6TdqSWvDAMsAPXHq6Tnp6G19ai5YQQooYBc5C4nkOqlweX/r6Kkt0o2p9qwAxmYy6ZgkhpBhQ4CykgABT5NygGmDw9S3Z3U84ngcy9LQ2vbype5YQQooBBc5C0jfNxN6elVhLk+N5WAb4QXbmlE43La0MRAghxYcCZyHwPIeMDN30ktqgmuN52LRsBHFUlP4MNF+TEEKKDU1HKYSAAFNERWlXnZ2dquSmngT45R40QfM1CSGkOFHgLAR9O6BIpSW3tF5eW4JRNy0hhBQvCpyFoG9Fu5JaIQjQ36LMXOSA1qIlhJDiRc84CyEhQXs0LceVzApBHM/DcsIYSK9cBoN6TC8DkNGsBeI3bKOASQghJYACZyGwHD2yEknJdNNaBvjB5MRxrTQOAKtQgYImIYSUEOqqLYScI2r1jbAtDrk928zrmSchhJCiRYFToCtXci56UHKU//tQbzqNoiWEkJJT6MCZnp6Op0+fQqFQIKOkmlylQI8eFtBdMah4iZ4+gU2LxpAFX9ZKZxxHu54QQkgJE/yMkzGGJUuWYPv27cjIyMDx48exbNkymJiYYPbs2ZBKpcVRzlJD385d1tbF93xT9PgR7Jp76D/JGC3iTgghJUxwi3P79u3466+/MHPmTMhkMgBAmzZtcOrUKfz8889FXsDSRqSnxho3Lp6pKKJHD3MPmrkVhhBCSLES/Jv3999/x4wZM/DZZ5+B49Rdlh07dsTcuXNx+PDhIi9gadOiRWaTkwFgaNRIUWxTUawGf5Hn+fQmzYrlvoQQQnInuKv25cuX+OSTT3TSHR0dwfN8kRSqNMuc9eHursLx48nFdh+O5yF+9lTvOSaTId3Lm55tEkKIAQgOnNWqVUNoaCiqV6+ulX727FnUqFGjyApm7OSjh4JT6S5RpLSzo9WBCCHEgAQHzuHDh2PWrFl4+/YtGGMICgrCb7/9hu3bt2P69OnFUcZSg+c5XLggBqBer7ZPHzMEBqYWy+IHkhshOmlMJqOgSQghBiY4cPbs2RMKhQJr1qxBamoqZsyYATs7O0ycOBH9+vUrjjKWGsOHm+LdO/VjYcY4nDkjQUCAabHswamqVAmixAStNNqcmhBCDE9w4IyIiEDv3r3Rt29fREdHgzEGOzs7KBQKhIaGwtXVtTjKaXA8zyEoSKyTrm9D66KQ5tsekl9WgwGAiQkymjanZ5qEEFIKCP6t7+Pjg9jYWACAra0t7OzsAKgHDQ0cOLBIC1eaBASYQt/CB8WxKwrH8zA9+JfmOKNpc8QHbqDWJiGElAIFanHu3LkTmzZtAqBeAKFnz54Q5ZhDGB8fjw8++KDoS1hK3Lql72+Mot0VheN5yP1GQHr+LLj/9i7jAMjOnIJlgB8tdkAIIaVAgQLnZ599hpiYGDDGsHr1arRv3x4WFhZaeSwsLODr61sshSwN6tVT4e1b7eDZrJmySAcGyYcPhCzoot5ztJA7IYSUDgUKnGZmZvD39wcAcByH4cOHw8zMrFgLVtrMn5+KJk0qAAAkEoYWLZQIDCzahQ8kd+/keo4WcieEkNJB8OAgf39/KBQKvH37Fsr/uhMZY0hPT8etW7fQvXv3oi5jqWBnl9WyXLo0FZ9/rmfRWoE4nod8xCBI7t6Gssb/wExNgfg4nXxKOzsaGEQIIaWE4MAZFBSEKVOmICoqSuecqampoMAZFRWF77//HsHBwRCLxejatSumTp0KiUS3WMHBwVi8eDGePHkCuVyOL774AqNHjxZa/EJ78iRrYNA335iiQYMkODi8XzetfMxwyC5dAACI4m7rnM++QhANDCKEkNJB8KjapUuXwtnZGRs2bICpqSlWrVqFb775BhUqVMDixYsFXSsgIADm5uY4f/489uzZg6CgIGzZskUnX1hYGEaNGoUvvvgCISEhWLt2LTZt2oRjx44JLX6h8DyHLl2ynukmJnLo1s280NfjeB7WndpCevZ0nvlUtnaI37GbgiYhhJQiglucDx8+xB9//AFHR0fUq1cP5ubmGDhwIMzNzbFx40a0adOmQNcJDw9HcHAwzp07BzMzM9SoUQN+fn5YvHgxRowYoZX3119/hY+PD3r06AEAqFu3Ln777TdUqFBBUNlFIg4iEQexWP33Qub/8zNxogkUCu2pKFFRHCQS4XM4OT4S8sauECUm6pxjUim4bHubKuu7FeoeRU1ofRk7qi9hqL6EofoSpjjqS3DgFIvFmoBVs2ZNPHr0CE2bNkWTJk2wcOHCAl/n8ePHsLa2RuXKlTVptWrVQkREBOLj4yGXyzXpoaGhaNasGSZNmoSLFy/C1tYWQ4YMQd++fQWV3dbWQrOjCwDI5QUb4HRbtxcVIhEHGxsL3RP5+aIXoCdoAgBnbQ14egIhIUCDBpBt2gRZYe5RTApaX0SN6ksYqi9hqL6EKcr6Ehw469atixMnTmDIkCH46KOPcP36dQwePBhv3rwRdJ2kpCSdkbmZx8nJyVqBMy4uDtu2bcOyZcuwaNEi3LhxA6NHj4aVlRXat29f4HtGRydpWpxyuRni41OgVOa/gIGLiwkiIrSrqmlTBWJi0gp8b0Dd2rQ6eUrPMgpq6Q08kLTtN+3EmCRB9ygOQuvL2FF9CUP1JQzVlzD66qtQjZ5sBAfOkSNHwt/fHzKZDJ06dcKKFSswatQoPHz4EE2aNCnwdczNzZGSor3Ga+ZxzjmiMpkMPj4+8PLyAgA0atQI3bp1w9GjRwUFTpWKQaXKGtCjVKqgUOT/xRs7NhXHj2d2CzM0aqTE+vWpUCiEDQ6S+48Bl5Guk64ZBLRsNVgBymMoBa0vokb1JQzVlzBUX8IUZX0JDpze3t74448/IBaLUbVqVWzcuBGbNm2Cj48Pxo8fX+Dr1KlTB7GxseB5Hvb/DX4JCwtDlSpVYGlpqZW3Vq1aSE/XDjhKpRKMFf2uJPoMHJh9IBCHp09Fghc+4HgesjOndNKZTIaomw9oABAhhJQRgp+WjhkzBqampqhbty4AdetvzZo1mDFjBqytrQt8nZo1a6Jhw4aYN28eEhMT8eLFCwQGBqJXr146eT///HOcPHkSf/31FxhjuHr1Kg4ePIhu3boJLX6hxMXpDgwSyjLAD1y6bmuTdjwhhJCyRXDgvHbtGkxMTIrk5itWrIBCoYCPjw/69OmDli1bws/PDwDg7u6OAwcOAACaNm2KwMBAbNu2DQ0bNsT06dMxdepU+Pj4FEk5SoIk9KZOGpPJaGEDQggpYwR31fbo0QM//fQTxo4diw8//BAymazQN7e3t8eKFSv0nrtx44bWcatWrdCqVatC3+t9cByQvVdYKhV+DYWzK8Q5BlBRa5MQQsoewYHzn3/+QUREBI4fP673/P3799+7UKVNzZoqPHuWtRdn8+ZKwddIWLICJvXV3dtMIkFGi0+ptUkIIWWQ4MA5bty44ihHqda1qwI//ywGxzG0bass1FZizC6rZZk4bzFShwwvyiISQggpIYXqqjU2mbNjzMyAHTtS8s5MCCGkXKM1m/LB8xw2bFA/1ExOBvr0MQPPCxtVy/E8rPpm/cFhtv4XcDxfpOUkhBBSMihw5iMgwBTv3mVWE4czZyQICDAVdA3LAD/ILp7XHEseP4RlgF8RlpIQQkhJocCZj5AQ3SoKDRVWbZLQWwVKI4QQUvpR4MxHzsUPAMDVVdiyTQrX+gVKI4QQUvoVKnC+e/cOq1atwqRJkxAVFYWjR48iLCysqMtWKmTb5es/TPCo2sQZPyJzGijjOKQ3a0FTUQghpIwSHDjDw8PRpUsX7Nu3D3///TeSk5Nx9OhR9OrVCyEhIcVRRoPheQ6iHDVkZ8cEr1NbYfb3mh1ROMbAKlSghQ8IIaSMEhw4FyxYgDZt2uCff/6B9L8ldJYtW4Y2bdpg6dKlRV5AQ+F5Ds2bm0Ol0u6qdXQseDctx/Ow7tQGsr+PaaVLbt7I5R2EEEJKO8GB88aNGxg6dKjWhtBisRhffvlluVo1aMQIU8TE6FbP06cFqzKO52Hr6Qbp1WDd/TdVtBUQIYSUVYIDp1KphErPL/7ExESIxWI97yibgoL0f5aCDgyyDPCDKCFe/0mR8N1VCCGElA6CA2eLFi2wZs0aKJVZ67XGxMRg8eLFgjayLu30bfVpZ6cq0MCg3PbezKRwa/A+RSOEEGJAggPntGnTcO/ePTRr1gxpaWkYM2YMvL298erVK0ydOrU4ymgQFSpoH0ulDOfPJxdoYFBue28ymQxpvu1pRC0hhJRhgteqrVy5Mvbv349Dhw7h/v37UKlU6NevH7p164YKOaNNGTZ9eiq+/dYMAGBrq8KBAwULmoD+xQ2YTIaomw9oNC0hhJRxggPnihUr0KNHD/Tu3bs4ylNqVKuW9fqff5JRvXrBgibH80CGbmuT9t4khJDyQXBX7eHDh+Hr64v+/ftjz549SExMLI5ylUkcz8OmZSOIo6K00pV2dtQ9Swgh5YTgwHn8+HH89ttvqFu3LpYuXYqWLVviq6++wqVLl4qjfGWKZYCfTtAEAEhl1NokhJByolBL7tWvXx/ff/89zp8/j2XLloHjOPj7+6N169ZFXb4yJbeF22ldWkIIKT/ea5F3nufx9OlThIeHIy0tDTVr1iyiYhkWz3NYvFimOfbzMy3QHpz6AiR10xJCSPkiOHAmJiZiz549GDx4MFq3bo1du3ahVatWOHHiBDZv3lwcZSxxAQGmuHs3awGEy5cLtgdnwvJAqKytAQBMJEK6lzdizl+lblpCCClHBI+qbdasGSQSCdq1a4etW7eiUaNGxVEug9K332ZB9uAU/fscothY9YFEgoQ5CyloEkJIOSM4cM6aNQvt27eHmZlZcZSnVHB1VeHNG5FOWn5sunfUvObS02HdvSOi75XP7dYIIcRYFShwXr16Fe7u7pBIJKhevTru3LmTa97y0AJdvjwVjRtbIDGRg0jE8OmnyoLtwZmqnUcUrWeELSGEkDKtQIFz4MCBuHjxIuzs7DBw4EBwHAemZzFXjuPKxQ4p0dFZMVAqBebMSS3YqkFSmdbiBypbu2IqISGEEEMpUOA8efIkbGxsNK/Lu+7dzaFQqEfRpqVx6N7dHPfuJeX7vvRGjWFy6QIYAJV9RcTuP1LMJSWEEFLSCjSqtlq1ahCJ1FlXrVoFKysrVKtWTes/CwsLzJs3r1gLW1KiorSnnkRHF3AbsP/W6s34tDWi74VB5eBY1EUjhBBiYAVqcV6/fh0vXrwAAOzfvx9OTk46C7qHhYWVi9WDrlzhdLYUs7HJv5uW43lIrl0FAEjPn4FVn+6ID9xAo2oJIaScKVDg5DgO06ZN07yeM2eOTh5zc3MMHz68aEtnAJ99ZgFAu4Xp6Jj/iFr54H4Q/zcYiGMMsjOnYBngh/gdu4ujmIQQQgykQIGzQYMGePDgAQCgbt26uHDhAuzLaUsqI0M37enT/Hu0pbdDddJyW4KPEEJI2SV4HmdmAC2vJBJAodBOy28OJ8fzgFKhk05r1BJCSPlToMA5aNAgrFq1CnK5HIMGDcoz77Zt24qkYIayeHEyJk60+O+IoVGj/OdwWn3RC1yOpiqtUUsIIeVTgQJn9lG1H3zwATiugKNMyyAnp6zXhw4lo3Hj/J9vSh7qmbtKW4kRQki5VKDAOX/+fM3rBQsWFFthyiKO54F03Qej1E1LCCHlU6G2FQsJCUF0dDQA9fSU0aNHY+3atXpXEyrvrPp0A5fj+SZ10xJCSPklOHD+9ttv6N+/Px4+fIhHjx5h+vTpyMjIwObNm7F69eriKGOpJnmqZxF36qYlhJByS3Dg3Lp1K7777js0bdoUR48eRZ06dbBp0yYsWrQIe/fuLY4ylmoqO90ASd20hBBSfgkOnC9fvoS3tzcA4OLFi/j0008BALVr1wbP80VbuhLG8xzGjcvasLp7d3NcuZL3QKj0FurPzwAwExOke3lTNy0hhJRjggOnnZ0d3r17B57ncefOHTRv3hyAen5nWV8UYcIEUzx8KNYcKxTcfysJ5eG/fUmVH30M/kUk4nbvp25aQggpxwQvgNCpUyd89dVXMDMzQ5UqVdC4cWMcOXIEP/74I3r16lUcZSwxV6/q/h2hbyUhQgghxktw4Jw8eTKqVKmCFy9eoH///hCLxYiKikKfPn0wfvz44ihjiYmP1+2WlUoNUBBCCCGlluDAKRKJMHDgQK20nMdllUpnrQOGvXv178PJ8TwsA/wgO38WACD+NxzyAX2QsDyQumoJIaQcK9Q8ztOnT6Nv375wc3ODh4cHPv/8c5w4caKoy1biTEy0j+3tGTw99c9NlX85DCZ/HwOXkgIA4JRKmPx9DJYBfsVdTEIIIQYkOHD+888/8PPzQ+XKlTFp0iT4+/vDzs4OEyZMwMmTJ4ujjCWC5zmYmmYGSQaplGHz5uRc80tuXNefTjuiEEJIuSa4q3b16tXw9/fH2LFjNWlDhgzBqlWrsGbNGvj4+BRpAUvK+PGmiIvL/DuCQ0YGsHKlKTw9U/TmV1WqDFFCgk46zeEkhJDyTXCLMywsDJ07d9ZJ79y5Mx4/flwkhTKEkBDdqggN1V89HM8DaWkA/pu/KZVCZV8Rab7taQ4nIYSUc4IDZ6VKlfD8+XOd9OfPn8PS0rIoymQQ+kbU5rYPp3zEIEhevgAAcAC4jAxkNGiI+B27aWAQIYSUc4IDZ+fOnTFr1iycPXsWiYmJSExMxNmzZzF79my0b9++OMpYInJuXg2wXPfhlNzWfY5JzzYJIcQ4CH7GOWbMGDx69AijR4/W7MvJGEOrVq0wefLkIi9gSTE1BVKzxUl7ewZ7e/0jalVVP4Ao4aFWGj3bJIQQ4yA4cJqYmCAwMBBhYWF49OgRGGNwdHRErVq1iqN8JaZz5wzs2SMDoA6Y+/fnPqI2tetnqPDTfDAAMDFBRtPm9GyTEEKMhODACQAqlQpv3rzBmzdvIBKJUKlSpaIuV4mzsVH//8MPGa5ezX3RA/mwAZDeCNGkpbdqTYseEEKIEREcON+9e4cRI0bg0aNHkMvlYIwhISEBDRo0wNq1a8vkACGe53DwoLoqwsM59OljhsDAVK2uWo7nYevhDFFyVkuUA2Dy9zEgwA/xO3aXdLEJIYQYgODBQbNnz4ZUKsWRI0cQHByMq1ev4uDBg0hNTcW8efOKo4zFbsIEU7x5kzWH88wZCQICTLXyyIcN0Aqa2dHAIEIIMR6CA+elS5cwa9YsfPzxx5q0OnXqYObMmWV25SB98zVzpkke3Mv1/TQwiBBCjIfgwCmXy5GhZ68tsVgMiaRQj0wNztlZd75mzjmcyv/V1MnDZDJa9IAQQoyM4MA5fvx4zJgxAw8ePNCkvXjxAnPnztVahq8sWbQoax6KRMLg5aXQmcOZMnS45jWTyZDu5Y2omw9o0QNCCDEygpuIP//8M6KiotCjRw9YWFhAIpEgLi4OjDHcvHkTc+bM0eS9f/9+kRa2uNjZZQ0CWrQoDQMG6LaomaVc8zr6+h2oKlcpkbIRQggpXQQHzoCAgGIoRunG8TzMly7WHFuOGor4jduppUkIIUZIcODs0aNHcZSjVLMc/yWk9+5ojmVBF2FJU1AIIcQoFWoja2MjDbmmk0ZTUAghxDhR4CwA5Yc1ddJoCgohhBgnCpwAoqKythTbsEEKntfeYixllJ/mdeaIWpqCQgghxokCJ6C1StC9e2L4+WmvGsTk2UbUng9G3O79NDCIEEKMVKEC57t377Bq1SpMmjQJUVFROHr0KMLCwoq6bCUmOFisdRwUJM4lJyGEEGMnOHCGh4ejS5cu2LdvH/7++28kJyfj6NGj6NWrF0JCQvK/QCnE9G+7qcHFx2teW04eD47ni7lEhBBCSivBgXPBggVo06YN/vnnH0ilUgDAsmXL0KZNGyxdulTQtaKiouDn5wcPDw94enpi7ty5UCgUeb7n0aNHqF+/Pq5cuSK06Lny9FRqHTdtqn1sti7reabswjlYBviBEEKIcRIcOG/cuIGhQ4eC47IG0IjFYnz55ZeCVwoKCAiAubk5zp8/jz179iAoKAhbtmzJNX9KSgomT56M1NTUXPMUxoQJWdcTixkmT9a+vvjpU61jyc0bRXp/QgghZYfgwKlUKqFS6S6KnpiYCLG44M8Gw8PDERwcjClTpsDMzAw1atSAn58fdu7cmet7Zs2ahTZt2ggtcp54nkPfvhaaY6WSw5Ah5tqZWI7Pq+fzE0IIMQ6CVw5q0aIF1qxZg59++kmTFhMTg8WLF6NJkyYFvs7jx49hbW2NypUra9Jq1aqFiIgIxMfHQ55tJCsA7N+/H+Hh4Zg7dy4CAws3FUQk4iAScRCL1X8viMUiTJwohVKpPf0kKoqDRKLOw/GR4BIStM5zgOa8McheXyR/VF/CUH0JQ/UlTHHUl+DAOW3aNAwaNAjNmjVDWloaxowZg1evXsHa2hoLFy4s8HWSkpJgZmamlZZ5nJycrBU4w8LCsGzZMuzatUtQqzYnW1sLrS5mudwMt2/r5hOJONjY/NcK7dlFZ/SQ1nkjIpeb5Z+JaFB9CUP1JQzVlzBFWV+CA2flypWxf/9+HDp0CPfv34dKpUK/fv3QrVs3VKhQocDXMTc3R0pKilZa5rGFRVZQSktLw8SJE/HNN9/ggw8+EFpcLdHRSZoWp1xuhvj4FLi4SBERoV0NTZsqEBOTBgCwuhWq05+tAhAXk/ReZSlLsteXUknd1Pmh+hKG6ksYqi9h9NXX+zZ8CrXztJmZGXr37v1eN65Tpw5iY2PB8zzs/1tMICwsDFWqVIGlpaUm3+3bt/H8+XN8++23+PbbbzXpX375Jbp164YffvihwPdUqRhUqqzWo1KpwrJlqahXzwIAB7GYoWVLJQIDU6FQMPW0E4XuFmMZbg2gUBjfF1apVBnl5y4sqi9hqL6EofoSpijrS3DgHDRoUJ7nt23bVqDr1KxZEw0bNsS8efMwe/ZsxMTEIDAwEL169dLK5+HhgdDQUK00R0dH/PLLL/D09BRWeD3s7RnEYkCpBGbMSMOYMVmB0nKCH0TZ5nACgNLOjpbbI4QQIyb4aWm1atW0/qtUqRJSU1MRGhqKBg0aCLrWihUroFAo4OPjgz59+qBly5bw81PPkXR3d8eBAweEFq9ISW9c15Moo+X2CCHEiAlucc6fP19v+ooVKxAVFSXoWvb29lixYoXeczdu5D5X8uHDh4Luk5c7dzjNqNpFi0zg46OAg4O6O1dRqxZkfKRWftoVhRBCjFuRjc/t0aMHjh49WlSXKzHdumU9JE5K4tC9e9YczuSJX2teM6mUdkUhhBBSuMFB+jx58gQsv0VfS6HERO3j6Ois6SrM2lrzOvavo1B4NC6hUhFCCCmtBAfO6dOn66QlJCTg4sWLaN++fZEUqqTwPMBx2tM0bWzKXvAnhBBScgQHzpcvX+qkyWQyDB8+HEOHDi2SQpWUceNMoFJprxrk6Jg1XJmLjdW8tvjhO8Rv+ZUGBhFCiJETHDjHjRsHNzc3yGSy4ihPiQoN1X3E+/RpVpr5skWa17Lgy7AM8EP8jt0lUjZCCCGlk+DBQePHj8fjx4+LoywlztVVdzJs9jTJo0da52hXFEIIIYIDp52dHRJyLHpeVq1cmQaxWP1MUyxm8PJSYPnybFuK0a4ohBBCcijU7iijR49Gq1at8OGHH8LExETrvL+/f5EVrrjZ2wOWlkBsLBAQkI6pU9O1M3Dazz8hynFMCCHE6AgOnCdOnICdnR3u3LmDO3fuaJ3jOK5MBc78KBwcIbtyOevYTdjKSIQQQsofwYHz1KlTuZ7Tt8F1WZY88WvIPv8MAJDeuAktfkAIIUT4M04fHx/EZpumkent27do2rRpUZSp1Mi+AELSD3NoKgohhJCCtTiPHDmC8+fPAwBevXqF2bNn6zzbfPXqldYm0YQQQkh5VKDA6e7ujt9++02zpF5ERASkUqnmPMdxMDc3x8KFC4unlMXk0SMgNlYd7NeskaFHjwzNAu+EEEKIPgUKnFWrVtXsszlw4ECsXr0acrm8WAtWEtq3z7age7J6gfd795IAABzPw+KbKZrzFb6birgdf1B3LSGEGDnBzzi3b99eLoImAMTFaR9nX+DdcoIfZCFZ+3FKQ67DMsCvpIpGCCGklCqybcXKIgsL7WNb26xuWulN3U2sJaG3irtIhBBCSjmjDpxjx2YteGBvr8L+/cmaY0VtB538tIk1IYSQItuPsyyqXDnrdUhIEkxN1a85ngeSs4Io4zhkNG1O8zgJIYQYd4szN5YTxkB2K2tBd44xsAoVaGAQIYQQCpz6SPXsgkLPNwkhhAAUOPVSONbVTaPnm4QQQkCBU6/EGbM1r5lUinQvb3q+SQghBICRDw7KDbOx1byO37QD6e06GLA0hBBCShNqcRJCCCECUOAkhBBCBKDASQghhAhAgZMQQggRgAInIYQQIgAFTkIIIUQACpyEEEKIABQ4CSGEEAEocBJCCCECUOAkhBBCBDDqwJmYmPV66FAz8DxnuMIQQggpE4w6cO7YkbVU78mTEvj5mRqwNIQQQsoCow6cT59qf/ygILGBSkIIIaSsMNrAGRkJKBTaaYwBHM/DcvQwTZr5wrngeL6ES0cIIaS0MtrAOWwYAGg/06xQgcFy/BjIQq5p0qR3QmEZ4FeyhSOEEFJqGW3gDAnRTZNIAEnoTd300FvFXyBCCCFlgtEGzgYNdNPc3FRQflJPJ13hWr8ESkQIIaQsMNrAuWkTYGLCAABiMYOXlwLLl6ci4ccFmjxMIkG6lzcSlgcaqpiEEEJKGaMNnBUrApUqqQPniBEZ2L07Bfb2DMzWTpMnYfU6xO3eD2Zvb6hiEkIIKWWMNnDevw+8eqUeHLR1qxSPHtHiB4QQQvJnlIGT54H69QGVSh0sU1M5dOtmbuBSEUIIKQuMMnCOG2eCjAzttKgoanESQgjJn1EGztBQ3Y8tMsqaIIQQIpRRhgtXV5VOWpMmSgOUhBBCSFljlIFz5co0WFioX4tE6qkoGzakguN5yEcO1uQzX76EltsjhBCixSgDp7098PHH6teff541FcUywA+yoIuafJL7d2m5PUIIIVqMMnDmRnLrpm4aLbdHCCEkGwqc2SicnHXTaLk9Qggh2VDgzCZx2vea14zjkN6sBS23RwghRAsFzmwqLPhR85pjDKxCBVpujxBCiBYKnNlIbodqH9+8YaCSEEIIKa0ocP6H43mIYqK105QKA5WGEEJIaUWB8z+WE/zAKbQDJZeQYKDSEEIIKa0ocELd2pSdOannBK1fSwghRJtRBs5Hj4Dbt9Wv//xTCtEIP3A5V30HkN60eQmXjBBCSGlnlIGzY8esLcTS0jikXQ7VycNkMiQEbijJYhFCCCkDjDJwxsRoH19XNdDJk+7lTVNRCCGE6DDKwGlpqX38le0GsP+eZzKxGOle3rTwASGEEL2MLnDyPAdr66xtxSQShp+2WgAmJgCApOkzELd7P7U2CSGE6GV0gTMgwBT//ivWHCsUHFauNDVgiQghhJQlRhc4Q0N1P7K+NEIIIUQfo4sYdeuqdNJcXXXTCCGEEH2MLnBmZ49IHJN2xuHgykBqKgDA9Ped4HjewCUjhBBSWhk0cEZFRcHPzw8eHh7w9PTE3LlzoVDoXx92165daNeuHdzd3dGuXTvs3LmzUPe8dy/rI2/CMLTLOAxJbDQy1wiSPH4EywC/Ql2bEEJI+WfQwBkQEABzc3OcP38ee/bsQVBQELZs2aKT759//sHSpUuxcOFChISEYMGCBVi+fDmOHz8u+J6qbL2yDRCiN48k9Jbg6xJCCDEOEkPdODw8HMHBwTh37hzMzMxQo0YN+Pn5YfHixRgxYoRW3rdv32LkyJFwc3MDALi7u8PT0xNXr15Fu3btCnxPkYiDKNufCiFogGqI0MmnrO8GicSoe7G1iMUirf+TvFF9CUP1JQzVlzDFUV8GC5yPHz+GtbU1KleurEmrVasWIiIiEB8fD7lcrknv37+/1nujoqJw9epVTJ8+XdA9bW0t0Lgxh0OH1MfDsAkvRf+DiSoVMDcH5HLAwwOyTZsgs7Eo/Icrp+RyM0MXoUyh+hKG6ksYqi9hirK+DBY4k5KSYGam/UEyj5OTk7UCZ3aRkZEYPXo0nJ2d0blzZ0H3jI5OwtKlHC5eNEdMDIdKFRmk8QDSAGWlSkj4+zSYfUV15pgkwZ+pvBKLRZDLzRAfnwKlkkYg54fqSxiqL2GovoTRV18279kwMljgNDc3R0pKilZa5rGFhf4PdfPmTUyYMAEeHh6YP38+JBJhxVepGKytGRwdVbh8WYzNomEQpalH04qfP4eZ/xjE79hdiE9jHJRKFRQK+odaUFRfwlB9CUP1JUxR1pfBOsnr1KmD2NhY8NmmfoSFhaFKlSqwzLmYLIA9e/ZgyJAhGDx4MJYsWQKZTPbeZagde13rWHLzxntfkxBCSPlmsMBZs2ZNNGzYEPPmzUNiYiJevHiBwMBA9OrVSyfv8ePH8cMPP2DlypUYNmxYkZWBYzn++lDRX2+EEELyZtBhWStWrIBCoYCPjw/69OmDli1bws9PPYfS3d0dBw4cAACsWrUKSqUS48ePh7u7u+a/GTNmvNf9M3dE0RBx+jMSQggh/zHYM04AsLe3x4oVK/Seu3Ejq9v04MGDxXL/J9YeaPz2sOZY4aa7LychhBCSndFNBOJ5Dg8eqD/2UNVGqEzUO6MoP6xJe3ASQgjJl9EFzoAAU8TGqrtk70VWRhTU+26mdexCe3ASQgjJl9EFzps3tT9yeoaBCkIIIaRMMrrASQNnCSGEvA+jC5wio/vEhBBCipLRhRE3N+0mp0xqoIIQQggpk4wucC5fngprawYAqFxZBWsbZuASEUIIKUuMLnDa2zPUratudXp6qqjrlhBCiCAUNgghhBABjDZw2iMScy60hjjiFQDA5OB+cNkWnCeEEEL0MdrAuQnD4BJ9QXMsfvkClgF+BiwRIYSQssBoA2cDhOikSUJvGaAkhBBCyhKjDZx34KyTpnCtb4CSEEIIKUuMNnBKka51rLKxoUXeCSGE5MtoA2dTBGkdc8nJtMg7IYSQfBlt4CSEEEIKw2gD5zl8qnWc3rS5gUpCCCGkLDHawDkAO5EitgAAKKvXQELgBgOXiBBCSFlgtIGTR0VEmVUHAKS38aXnm4QQQgrEaAMnIYQQUhgUOAkhhBABKHASQgghAlDgJIQQQgSgwEkIIYQIQIGTEEIIEYACJyGEECIABU5CCCFEAAqchBBCiAAUOAkhhJQaPM8jJSXF0MXIk8TQBSCEEGOyePE8/P33UQCAUqlERkYGTE1NNed/+mkF6td3F3TNyZPHo359NwwaNCzfvAMG9MGgQUPh69tBWMEL4OnTMKxfvwa3bt1ARkY67Ozs0bp1GwwdOhIymSzf90dHR6Ffvx7Ytu13mJmZFXn5igoFTkIIKUFTpnyDKVO+AQAcOXIQmzatw549B9/rmkuWrChw3h07dr/XvXKTlJSI8eNHo2/fAZg5cw5MTEzw7NlT/PDDN4iJica0ad/ne420tLRS39oEKHASQsqZ+Hjg8WNhT6FiY4Fly0wQFiZCrVoqTJyYBmvrgr+/Th0V5HJBt8zV69cR6N27K/r27Y/Dhw+gbdv2GD9+EtatC8SlS+cRGfkOpqam8PZuiwkTvgLHcfD3HwV394YYPnw05s79ATKZDJGRkbhx4zqsrW3Qp08/9O79OQCgV68uGDZsFDp27AJ//1FwdnbF7du38OjRA1SqVBnDho2Gj09bTVkWL56PO3dCYW9vj27dPsPKlctw4cI1nXKHhz9HbGwsOnTorGlBf/xxLQQETEFQ0EVNvlevXuLnn5fg7t1QmJqawde3A4YNGwWRSISBA/sAAAYO7IPp02fAx8e3aCq1iFHgJISUG/HxQMOGFRAXxxX6GlFRIvTrJ+xXo5UVw/XriUUWPAEgOTkZBw/+jdTUVOze/SsuX76In3/+BVWqVMLz54/Qv/8AtGjRCh4ejXXee+TIQSxatAzz5i3GoUN/YdmyRfDy8kbFipV08h44sA/Ll6/GRx/VwubN67F48Vy0aPEpJBIJpkwJQL16Tvjrr2OIi4vF9OmTcy1v7doOqFnzI4wZMxxt27aDq6sb6tVzQoMGHmjQwAMAkJKSggkTxqBNm3b48ccFiI2NwXffTQVjDF9+6Y/t23ejd++u2L59N6pW/aDoKrOIGd3gIJ7n8OCB+mOXgR4BQoiR6tChE6RSKSwtLdGlSw/8/PMa2NnZgecjkZqaCgsLc0RGvtP7Xnd3DzRq1AQSiQSdO3eDUqnEq1cv9eZt3doHDg51IZVK0aFDZyQmJiImJgZ3797GixfhmDjxa5iZmaFKlaoYNcov1/LKZDKsW7cF3br1wI0b1zB9+mR06tQGfn4jcP/+XQDApUsXkJGRgdGjx8LExASVK1fByJFjsHfvH+9fYSXI6Fqcfn6miI1V/zWqVBq4MISQIiWXA9evJwruqp050wTBwVm/Dhs3VmDWrLQCv78ou2oz2dtX1LxOTU3BsmWLcONGCCpXrgwXF2cwxsAY0/teOzs7zWuJRP25VCqV3ry2trp5GVPh3bu3sLa21hqk88EH1fMss7m5BQYMGIIBA4YgPT0dDx/ex86dWxEQ4Ic//jiIN28iEBsbgw4dWmvewxiDQpGBmJjoPK9dmhhd4AwKEhu6CISQYiSXAw0b6g8SudmyJRUBAaYIDRXB1VWF5ctTYW+vPyiVFI7L6m5euHAu5HI5/vrrGCwszGBlZQYPj0bFev8qVaoiNjYWqampmmeWb968zjX/unWBuHr1Ctav3wpA3QJ1camPGTN+hK9vK0REvETFipVRrVp1/Prrn5r3JScnITo6GtbWNnlevzQxuq5aQgjJyd6eYceOFISGJmHHjhSDB82ckpISIZPJIBaLkZSUhEWLFiEpKREZGRnFds969ZxRs+bHWLVqGVJTUxEZ+Q4bNvySa/7WrdsgLOwJ1q9fgzdvXoMxhujoKGzatB7Vq9dArVp10Lx5CyQnJ+PXX7chPT0dCQkJ+PHHmZgxYzo4jtNMWUlMTCy2z1UUjC5wNm2qhD0i8TfaoC4eAgBkfx8Fx/MGLhkhhOgXEDAFjx8/QocOrdG3bw8kJiaiSZNmePr0SbHdUyQSYc6chXjx4l907twGEyaMgbt7A013bk516jhg9ep1ePr0CUaMGAQfnxYYOvQLxMfHYeXKtZBKpbCwqIDlywMREnINn33WEX36dINIxGHhwqUA1N3Gn37aGl9+ORT79+8pts/2vjiWWyd5ORQZmQCe5xDu2g/tFYe0zqX5tkd8Mc1vKuskEhFsbCwQE5MEhUJYF5gxovoShupLmJKqr7S0VNy5cxtubg0gFqsfcV24cA4//TQf+/cfLbb7FjV99VWxouV7XdPoWpz29gwNuRCddEnoLQOUhhBCSieJRIrvv5+Ggwf3QaVSISYmGr/9tgPNmrUwdNEMzugCJwA8tNBdzkrhWt8AJSGEkNJJLBZj/vwlOHLkEDp0aI1Bgz7HRx/VwrhxkwxdNIMzulG1ALDqfwvgGXsMUijBAGQ0a4GE5YGGLhYhhJQq9eu7Yd26LYYuRqljlC1O/3+nQQr1JE4OAKtQAcze3rCFIoQQUiYYXeDkeB6N405opUlDrhuoNIQQQsoaowuclgF+kLF0rTQuLs5ApSGEEFLWGF3g1Dt6VlF8k4gJIYSUL0YXOPWNnlXZ0fNNQgghBWN0gTNheSASOPXkVwZAZWeH2P1HDFsoQgghZYbRBU5mb4+wCq4AgEtVeyLq/jOoHBwNXCpCCDE8nueRUkb2W1QqlYiIeGWQextd4CSEEEOaOHEsvvlmit5zBw7sQ5cuvkhPT9d7HgAiIiLg6OiIiIgIAEDbti1x69YNvXlDQq6hRQuPApUrOjoK/fr1QGxsDABg27ZNmDx5fIHeK1R6ejp++WUV+vTphrZtW6Jz5zb49tspeP78WYGvMXPmNzh69FD+GYuBUS6AQAgpv7j4OIgfPxL2nthYmC9bDEnYYyhq1UHyxClg1tYFfr+yjgOY3KpAeXv1+hzffPMVoqJ42OUYX7F//x50795Ts0tIQZw4cb7AefOSlpam1docNGhYkVxXn2XLFuPFi3D8/PMaVK36ARISErBp0zr4+4/Erl37YGmZ/1qymQHeEChwEkLKDS4+DrYNXSCKiy30NWRRUZD16ynoPSora0Rfv12g4Nm0aXNUqVIVR44cwsCBQzTpd+7cxtOnYVi06Gc8f/4MgYE/48mTx4iNjcUHH3yAMWPGo3nzljrXa9HCAytW/IIGDTzA8zwWL56LGzdCYGVljTZtfLXyXrhwDjt2bMHLly+QkpKMTz5xwtSp3+GDD6ph4MA+AICBA/tg+vQZeP78GW7cuI5Vq9YBAM6dO4MtWzbg5csXsLOzQ48evdCr1+cQiUSYO/cHyGQyREZG4saN67C2tkGfPv3Qu/fneuvg9u2baNeuI6pW/QAAYGlpibFjJyApKRHR0VGwtLRERkYGtm7diOPHjyIxMQFOTs4ICJiC6tVrYMGCHxEaehN37oTi4cMHWLRoWYF+TkWFumoJIaQEiUQi9OjRC4cO7Uf2zan2798Db++2sLe3x3fffY2PP66N3bv/wvHjZ9C4cRMsWbIg32vPnDkdYrEE+/cfwapVa3H58kXNuXfv3mLGjGkYMGAIDh06gb17D4Mxhi1b1kMsFmP7dvXuUNu374aPj3bADQm5hhkzpqF//8E4cuQkfvhhHn77bSf++GOXJs+RIwfRu3dfHD16Cv37D8KqVcsQGflObznbtGmHzZvXY+7cH3Ds2GH8+284JBIJvvlmJj78sCYA9cbYly6dx88/B2L//qNwcnLBxIn+SEtLw7Rp38PV1Q0DBw4t8aAJUIuTEFKOMLkVoq/fFtxVazHzW8iCL2uO0xs3QdKsuQV+v5CuWgDo3Lk7Nm5ci5CQa2jYsBHi4+Nw6tQ/WL1a3bpbtGg57O0rQqVS4c2b17C0lOcahDK9efMat27dwK5de2FubgFzcwsMGzYK06d/BQCwsbHF9u27Ua1adSQnJ+Hdu7ewsrJGZGRkvuU9fPgAWrb0go9PWwCAo2NdDBgwBHv2/Ia+ffsDANzdPdCoUZP/Pl83/PTTfLx69RIVK1bSud6QISNQu7YDjh07jFWrliM2Ngb29hXRr98A9O3bH4wx7N+/B3PmLMIHH1TTvOfAgX0ICroALy+fAtZ08aDASQgpV5jcCoqGjQS9J37Lr7AM8IMk9BYUrvWRsDywWNevrlChAtq164gDB/ahYcNGOHToABwcHPHJJ04AgMePH2HatEmIjo7Chx9+BGtra+S3dXJmYK1cuYomrVq16prXEokEJ04cw19/7QXHcfj441pISkrS7LWZl5iYaNSpoz37oGrVD/DmzWvNsZ2dnda9AEClyn2/0BYtPkWLFp8CAF69eomzZ0/hl19WwcLCAs2bf4qUlBR8//00iESc5j0ZGRl4/fp1bpcsMRQ4CSFGj9nbl/hG9j179sXw4QMQFxeLAwf2YcSI0QAAno/EjBnTMHfuYk1gOXPmJM6ePZ3n9SpWrAwAiIh4hZo1PwIAvHuX1Uo9deoE/vxzN9as2Yjq1WsAAJYtW4SwsCf5lrVKlap49eqlVlpExEudwU0F8fz5Mwwb1h8bNmzDxx/XBqAO8F98MQh3797Go0cP0bFjV8hkJli6dBWcnV007/333+ewt9dtwZY0esZJCCEG8NFHH8PFxQ0rVy5DWlqqpvsxOTkJSqUSZmZmAIBnz55i8+YNANQtrtxUqVIFjRs3wcqVyxAfH4+oKB6bNq3TnE9MTIRIJIKJiQkYY7h8+RKOHTsMhUIBAJqRvImJiTrX7tSpGy5cOItTp/6BUqnEo0cPsHPnNnTq1FXw5/7ww5pwdKyLxYvn4d69O0hLS0NqaiqCgi4iJOQ6Pv20NUQiETp37opfflmJd+/eQqVS4ejRQxg4sC9evvz3v/KaIClJt6wlgVqchBBiIL169cH06V9h5Mgxmu7N//2vJvz8JmD27O+QmpqKihUro2vXHggM/BlhYU9ga2uT6/V++GEulixZgF69usDCwgIdO3bBvXt3AAAdOnRGaOhNDBzYB2KxGP/7X0306fMF/vxzNzIyMmBra4dPP22NL78cinHjJmpd18nJGXPmLMSmTesxf/5sWFlZoXv3nujff7Dgz8xxHBYvXoGtWzdi9uwZ4Pl3EInEqFPHATNm/AgPj8YAgLFjA7Bp0zqMHTsScXFx+OCDapgzZyEcHOoCANq374QlS+bjwYP7CAzcILgc74Nj+XWclyORkQkAgFe1OsAt4SIuVu0Jh1ubDVyq0k8iEcHGxgIxMUlQKHJ/ZkHUqL6EofoShupLGH31VbFi/vNE80JdtYQQQogAFDgJIYQQAShwEkIIIQJQ4CSEEEIEoMBJCCGECECBkxBCCBHAoIEzKioKfn5+8PDwgKenJ+bOnauZjJvT2bNn0aVLF7i5uaFDhw44fTrvVTQIIYSQ4mDQwBkQEABzc3OcP38ee/bsQVBQELZs2aKT7/nz5xg3bhwmTJiAa9euYdy4cQgICMDbt28F3zPmEY//JdwDANR6exExj/j3/RiEEEKMiMECZ3h4OIKDgzFlyhSYmZmhRo0a8PPzw86dO3Xy7tu3Dx4eHmjTpg0kEgk6duyIRo0a4ffffxd837guo2AL9QaoVVRvENdl1Ht/FkIIIcbDYEvuPX78GNbW1qhcubImrVatWoiIiEB8fDzkcrkm/cmTJ3BwcNB6f+3atfHgwQNB9xSJOLjEaO+W7hJzHikSetSbF7FYpPV/kjeqL2GovoSh+hKmOOrLYIEzKSlJs4hxpszj5ORkrcCpL6+pqSmSk5MF3dPW1gKpOdIYABsbC0HXMVZyuVn+mYgG1ZcwVF/CUH0JU5T1ZbDAaW5ujpSUFK20zGMLC+1AZmZmhtRU7ZCXmpqqky8/0dFJeGrTEo1i/tGk3bFpidoxSYKuY2zEYhHkcjPEx6dAqaS1MfND9SUM1ZcwVF/C6Kuv920sGSxw1qlTB7GxseB5Hvb/bRgbFhaGKlWqwNJSewFeBwcH3L17VyvtyZMncHZ2FnRPlYrB6uA6XO4xDh9G3UC4nTts962khZILSKlUUV0JQPUlDNWXMFRfwhRlfRmsk7xmzZpo2LAh5s2bh8TERLx48QKBgYHo1auXTt6uXbsiODgYR44cgUKhwJEjRxAcHIxu3boJvq+Ngz0cH/6OqspXcHz4O2wcim+Xd0IIIeWPQbcV43kes2fPxpUrVyASidC9e3d89dVXEIvFcHd3x6xZs9C1q3qj1PPnz+Onn37Cv//+i2rVqmHKlClo1aqVoYpOCCHESBnVfpyEEELI+6LxzIQQQogAFDgJIYQQAShwEkIIIQJQ4CSEEEIEoMBJCCGECECBkxBCCBGAAichhBAiAAVOQgghRIByGzijoqLg5+cHDw8PeHp6Yu7cuVAoFHrznj17Fl26dIGbmxs6dOiA06dPl3BpDU9Ife3atQvt2rWDu7s72rVrp3cP1fJOSH1levToEerXr48rV66UUClLDyH1FRwcjN69e8Pd3R2tWrXC2rVrS7i0hiekvrZu3Qpvb280aNAAXbp0wfHjx0u4tKVHdHQ02rZtm+e/sSL5fc/KqQEDBrDJkyez5ORk9u+//7JOnTqx9evX6+R79uwZc3FxYSdOnGAZGRns8OHDzNXVlb1588YApTacgtbXiRMnmIeHB7tx4wZTqVQsJCSEeXh4sGPHjhmg1IZT0PrKlJyczDp37swcHBzY5cuXS7CkpUNB6+vJkyesfv36bO/evUylUrH79++zxo0bs6NHjxqg1IZT0Po6c+YMa9q0KQsLC2OMMXbs2DFWt25d9uLFi5IussFdu3aNtWnTJs9/Y0X1+75cBs7nz58zBwcHrco4fPgw8/Ly0sm7dOlSNnToUK204cOHs59//rnYy1laCKmvHTt2sLVr12qljR07lv3444/FXs7SQkh9ZZo6dSpbvny5UQZOIfU1e/ZsNmnSJK20p0+fsnfv3hV7OUsLIfW1adMm1qRJE/bkyROmUqnYiRMnmIuLC3v9+nVJFtng9u7dy7y8vNjhw4fz/DdWVL/vy2VX7ePHj2FtbY3KlStr0mrVqoWIiAjEx8dr5X3y5AkcHBy00mrXro0HDx6USFlLAyH11b9/f4waNUpzHBUVhatXrwre4q0sE1JfALB//36Eh4fD39+/JItZagipr9DQUFSvXh2TJk2Cp6cnOnTogODgYFSsWLGki20wQuqrU6dOsLe3R8eOHeHk5IQJEyZgwYIFqFKlSkkX26BatGiBEydOoGPHjnnmK6rf9+UycCYlJcHMTHu378zj5OTkfPOamprq5CvPhNRXdpGRkRg5ciScnZ3RuXPnYi1jaSKkvsLCwrBs2TIsWbIEYrG4xMpYmgipr7i4OGzbtg1du3bFxYsXMXv2bCxcuBDHjh0rsfIampD6ysjIQN26dfHHH3/g5s2bmD17Nr799ls8fPiwxMpbGlSsWBESSf7bSxfV7/tyGTjNzc2RkpKilZZ5bGGhvfO3mZkZUlNTtdJSU1N18pVnQuor082bN9GrVy989NFHWLNmTYG+tOVFQesrLS0NEydOxDfffIMPPvigRMtYmgj5fslkMvj4+MDLywsSiQSNGjVCt27dcPTo0RIrr6EJqa8ff/wRderUgaurK2QyGXr27Ak3Nzfs27evxMpblhTV7/tyGTjr1KmD2NhY8DyvSQsLC0OVKlVgaWmpldfBwQGPHz/WSnvy5Anq1KlTImUtDYTUFwDs2bMHQ4YMweDBg7FkyRLIZLKSLK7BFbS+bt++jefPn+Pbb7+Fh4cHPDw8AABffvklfvjhh5IutsEI+X7VqlUL6enpWmlKpRLMiHY/FFJfEREROvUlkUgglUpLpKxlTZH9vi/sw9jSrl+/fmzixIksISFBMyptxYoVOvmePHnCXFxc2OHDhzWjrFxcXNjTp08NUGrDKWh9HTt2jDk5ObFz584ZoJSlR0HrKydjHBzEWMHr69KlS6xevXps//79TKVSseDgYObm5sb++ecfA5TacApaX8uWLWOenp7szp07TKlUsqNHjzIXFxd27949A5S6dMjr31hR/b4vt4EzMjKSjRs3jjVu3Jg1adKELViwgCkUCsYYY25ubuyvv/7S5D137hzr2rUrc3NzY506dWJnzpwxVLENpqD11blzZ1a3bl3m5uam9d/3339vyOKXOCHfr+yMNXAKqa8zZ86wzz77jLm7uzMfHx+2a9cuQxXbYApaXxkZGWzFihWsdevWrEGDBqxHjx5G/0dtzn9jxfH7nmPMiPpACCGEkPdULp9xEkIIIcWFAichhBAiAAVOQgghRAAKnIQQQogAFDgJIYQQAShwEkIIIQJQ4CSEEEIEoMBJCCGECECBkxAAd+/eRefOneHs7IwJEybkm//ly5dwdHTMc6f50m7v3r1wdHTUHEdERODw4cOaY29vb6xcudIQRcsVYwz79u1DVFSUoYtCjJjxbGlBSB4CAwPBcRwOHTqEChUqGLo4JaJjx45o2bKl5njq1KmoVq0aOnXqBEC9mL+JiYmhiqfX1atXMW3aNJw8edLQRSFGjAInIQDi4+NRr1491KxZ09BFKTGmpqYwNTXN9bytrW0JlqZgaIVQUhpQVy0xet7e3ggODsb+/fs13a/p6elYsmQJ2rRpA2dnZ3h6emLSpEmIiYnRe42oqCiMHz8enp6ecHV1xeeff47g4GDN+fT0dCxevBgtW7aEu7s7+vTpgwsXLuRapsyu4IMHD6Jr165wdXVFnz59EBISopVv//79mvPe3t745ZdfoFKptM536tQJLi4uaNmyJebOnavZhip7V+3AgQMRHByMffv2wdvbW1MvK1euxIsXL1C3bl2cPXtW697fffcdvvjii/f6fIGBgWjevDm8vb0RHx+Px48fw8/PD56ennB2dkbbtm2xdetWAMCVK1cwaNAgAICPjw/27t0LAAgJCUH//v3h6uoKLy8vzJo1C4mJibnem5D39t5L0RNSxkVFRbG+ffuyCRMmsHfv3rG0tDT2448/Mi8vL3b58mX28uVLdvr0ada4cWM2d+5cxhhjL1680NqFwd/fn40cOZI9evSIPX/+nE2bNo01bNiQJSUlMcYYmzRpEuvSpQsLCgpiz549Y5s2bWJOTk7s9OnTesuUeX1PT0928OBB9uTJEzZ16lTm6urK/v33X8YYY5s3b2bOzs5sx44d7NmzZ+zAgQPMw8ODzZ8/nzHG2P3795mTkxM7evQoe/XqFTt37hxr1KgRW716NWOMsT///JM5ODgwxhiLiYnR1EFUVBRjjLHWrVtrtrIaMGAAmzx5sqZ8aWlpzMPDg+3evfu9Pl+7du3Y48ePWWhoKEtOTmbNmzdnkydPZk+ePGHPnz9nS5YsYQ4ODuzevXssLS2NHT9+nDk4OLBbt26xlJQUdv/+febi4sJWr17Nnj17xq5evcp69+7NevfuzVQqVaG+D4TkhwInIUwdGKZOnao53r9/P7ty5YpWnkmTJrFBgwYxxnQDZ9euXdlXX33FUlNTGWOMJSQksIsXL7LU1FT2/Plz5uDgwEJDQ7Wu9/XXX7MBAwboLU/m9Tdt2qRJS09PZ61atWI//fQTU6lUrFmzZmzBggVa79u2bRtzcnJi8fHx7MSJE8zZ2Zndvn1bcz40NFSz92D2wKmvDrIHzr179zI3NzfNHwLHjh1jrq6uLCEh4b0+39atWzVpUVFRbO3atSwhIUGTlpaWxhwcHNi+ffsYY4xdvnyZOTg4sBcvXjDGGPvqq6/YqFGjtK7977//Gu32baRk0DNOQvTo1q0bgoKCsHTpUjx//hxhYWF4+vQpPDw89Ob39/fHlClTcOLECXh4eKBFixbo2LEjTExMcO/ePQDQdDNmysjIgFwuz7McjRs31ryWSqVwcnLCo0ePEB0dDZ7n0bBhQ638jRo1QkZGBp4+farpNu3Zsydq1qyJZs2awcfHB87OzoLro127dpg9ezZOnjyJLl264K+//kKbNm1QoUIFnD9/vtCf78MPP9S8trW1xRdffIEjR47gwYMHCA8Px/379wFAq/s5u3v37iE8PBzu7u4658LCwuDp6SnocxJSEBQ4CdHjhx9+wJEjR9C9e3d4eXlhzJgx2LhxI96+fas3f9u2bXH+/HmcP38ely5dwoYNG/Dzzz9j9+7dmgEtO3fuhIWFhdb7RKK8hxlIJNr/RFUqFUQiUa6DZJRKpeZ9JiYm2LZtG+7du4cLFy7gwoUL+O2339C9e3fMnz+/QPWQydzcHO3bt8fBgwfRsmVLnDt3DmvXrgWA9/p82Qcn8TyPPn36wMbGBj4+PmjatClcXFzQqlWrXN+vUqnQpUsXfPnllzrnSuPgJlI+0OAgQnKIiYnBrl278MMPP+Cbb77BZ599hk8++QRPnz7VG7DS09Mxf/58vHjxAh07dsScOXNw4sQJiEQinDlzBnXq1AEAvHv3Dh9++KHmv7179+LPP//Msyy3b9/Wus/du3fh5OQEOzs72NnZ4fr161r5r127BqlUiv/97384e/YsVq1ahXr16mHUqFHYtm0bxo8fjyNHjhSqXj777DNcunQJe/fuhZ2dHZo2bQoA7/X5sjt48CBiY2Px22+/wc/PD23btkVcXByArODMcZzWe+rUqYPHjx9r3VepVGL+/Pl4/fp1oT4nIfmhwElIDpaWlrC0tMTJkycRHh6Ohw8f4vvvv8fdu3c1I1Kzk8lkuHXrFr7//nvcvHkTL1++xN69e5GUlAR3d3fUqVMHrVu3xsyZM3Hy5Em8ePECGzduxNq1a1GjRo08y7J8+XKcOXMGYWFh+Oabb5CSkoI+ffqA4zgMGzYMO3bswM6dOxEeHo6DBw9i1apV6Nu3LywtLSGRSLB69Wps2bIFL168wO3bt3H69Gm93ZoAYGFhgVevXuHNmzd6zzdq1AhVq1bFqlWr0K1bN01r8n0+X3ZVqlRBSkoKjh49ioiICFy4cAGTJk0CAE29m5ubAwAePHiApKQkDBs2DPfv38eMGTPw5MkT3Lp1C1999RWePXtmVFOLSAkz6BNWQkqJnANjLly4wDp37sxcXFxYixYt2OTJk9kvv/yiGSCTc3DQmzdv2IQJE1iTJk2Yk5MT69KlCzt06JDmesnJyWzu3LmsefPmzNnZmXXo0EEzIlWfzOuvXLmS+fr6MldXVzZw4EB2//59rXxbt25lbdu2ZU5OTszHx4etXbuWKRQKzfk///yTderUibm6urLGjRuzKVOmaEbN5hwclDlyuFGjRkyhUGgNDsq0evVq5uDgwMLCwrTSC/v5sg/gUalUbPHixaxZs2bM1dWVdejQgW3atIn179+fTZs2jTGmHiw0cuRI5uTkxDZu3MgYY+zSpUusb9++zMXFhTVu3JiNHz+evXr1Ktd7E/K+OMZoRjEhpc3Lly/h4+ODbdu20QAXQkoZ6qolhBBCBKDASQghhAhAXbWEEEKIANTiJIQQQgSgwEkIIYQIQIGTEEIIEYACJyGEECIABU5CCCFEAAqchBBCiAAUOAkhhBABKHASQgghAvwfylW1ln0LkccAAAAASUVORK5CYII=",
      "text/plain": [
       "<Figure size 500x500 with 1 Axes>"
      ]
     },
     "metadata": {},
     "output_type": "display_data"
    }
   ],
   "source": [
    "# Follow the instruction of HW2 and produce Figure 1 for your report:\n",
    "plt.subplots(nrows=1, ncols=1, figsize=(5,5));\n",
    "\n",
    "# TODO Use provided data and predictions on the Validation set\n",
    "# Produce the ROC Curve utilizing `sklearn.metrics.roc_curve' within plt defined above.\n",
    "# To start, read the official Document and examples of 'sklearn.metrics.roc_curve'. \n",
    "va_fpr, va_tpr, va_thresholds = sklearn.metrics.roc_curve(y_va[best_fold_in_C], bestlr_yproba1_va)\n",
    "tr_fpr, tr_tpr, tr_thresholds = sklearn.metrics.roc_curve(y_tr[best_fold_in_C], bestlr_yproba1_tr)\n",
    "\n",
    "# Read HW2 instructions carefully for plot style (line type, line color, etc.)\n",
    "\n",
    "plt.plot(tr_fpr, tr_tpr, 'b.-', label = \"Training Set\" )\n",
    "plt.plot(va_fpr, va_tpr, 'r.-', label = \"Validation Set\" )\n",
    "plt.title(\"ROC on Validation Set and Training Set\");\n",
    "plt.xlabel('false positive rate');\n",
    "plt.ylabel('true positive rate');\n",
    "plt.legend(loc='lower right');\n",
    "B = 0.01\n",
    "plt.xlim([0 - B, 1 + B]);\n",
    "plt.ylim([0 - B, 1 + B]);"
   ]
  },
  {
   "cell_type": "markdown",
   "id": "8a62afcf",
   "metadata": {},
   "source": [
    "## Confusion Matrix on the best C/fold"
   ]
  },
  {
   "cell_type": "code",
   "execution_count": 274,
   "id": "470eafc0",
   "metadata": {},
   "outputs": [],
   "source": [
    "import threshold_selection\n",
    "from confusion_matrix import calc_confusion_matrix_for_probas_and_threshold"
   ]
  },
  {
   "cell_type": "code",
   "execution_count": 276,
   "id": "7252310c",
   "metadata": {},
   "outputs": [
    {
     "name": "stdout",
     "output_type": "stream",
     "text": [
      "[[296 100]\n",
      " [ 88 314]]\n",
      "chosen thr = 0.5000, tpr = 0.7811, ppv = 0.7585,\n"
     ]
    }
   ],
   "source": [
    "best_thr_default = 0.5\n",
    "\n",
    "print(sklearn.metrics.confusion_matrix(y_va[best_fold_in_C], bestlr_yproba1_va >= best_thr_default))\n",
    "\n",
    "thresh_grid, perf_dict = threshold_selection.compute_perf_metrics_across_thresholds(y_va[best_fold_in_C], bestlr_yproba1_va, [best_thr_default])\n",
    "\n",
    "tpr = perf_dict['tpr'][0]# TODO fixme\n",
    "ppv = perf_dict['ppv'][0] # TODO fixme\n",
    "\n",
    "print(f\"chosen thr = {best_thr_default :.4f}, tpr = {tpr :.4f}, ppv = {ppv :.4f},\")"
   ]
  },
  {
   "cell_type": "markdown",
   "id": "a959895b",
   "metadata": {},
   "source": [
    "## read the test file into vocab matrix"
   ]
  },
  {
   "cell_type": "code",
   "execution_count": 239,
   "id": "8df8c688",
   "metadata": {},
   "outputs": [
    {
     "data": {
      "text/html": [
       "<div>\n",
       "<style scoped>\n",
       "    .dataframe tbody tr th:only-of-type {\n",
       "        vertical-align: middle;\n",
       "    }\n",
       "\n",
       "    .dataframe tbody tr th {\n",
       "        vertical-align: top;\n",
       "    }\n",
       "\n",
       "    .dataframe thead th {\n",
       "        text-align: right;\n",
       "    }\n",
       "</style>\n",
       "<table border=\"1\" class=\"dataframe\">\n",
       "  <thead>\n",
       "    <tr style=\"text-align: right;\">\n",
       "      <th></th>\n",
       "      <th>website_name</th>\n",
       "      <th>text</th>\n",
       "    </tr>\n",
       "  </thead>\n",
       "  <tbody>\n",
       "    <tr>\n",
       "      <th>0</th>\n",
       "      <td>amazon</td>\n",
       "      <td>It only recognizes the Phone as its storage de...</td>\n",
       "    </tr>\n",
       "    <tr>\n",
       "      <th>1</th>\n",
       "      <td>amazon</td>\n",
       "      <td>Disappointing accessory from a good manufacturer.</td>\n",
       "    </tr>\n",
       "    <tr>\n",
       "      <th>2</th>\n",
       "      <td>amazon</td>\n",
       "      <td>The one big drawback of the MP3 player is that...</td>\n",
       "    </tr>\n",
       "    <tr>\n",
       "      <th>3</th>\n",
       "      <td>amazon</td>\n",
       "      <td>This particular model would not work with my M...</td>\n",
       "    </tr>\n",
       "    <tr>\n",
       "      <th>4</th>\n",
       "      <td>amazon</td>\n",
       "      <td>If the two were seperated by a mere 5+ ft I st...</td>\n",
       "    </tr>\n",
       "    <tr>\n",
       "      <th>...</th>\n",
       "      <td>...</td>\n",
       "      <td>...</td>\n",
       "    </tr>\n",
       "    <tr>\n",
       "      <th>595</th>\n",
       "      <td>yelp</td>\n",
       "      <td>Everything was fresh and delicious!</td>\n",
       "    </tr>\n",
       "    <tr>\n",
       "      <th>596</th>\n",
       "      <td>yelp</td>\n",
       "      <td>- Really, really good rice, all the time.</td>\n",
       "    </tr>\n",
       "    <tr>\n",
       "      <th>597</th>\n",
       "      <td>yelp</td>\n",
       "      <td>Pretty awesome place.</td>\n",
       "    </tr>\n",
       "    <tr>\n",
       "      <th>598</th>\n",
       "      <td>yelp</td>\n",
       "      <td>The staff are great, the ambiance is great.</td>\n",
       "    </tr>\n",
       "    <tr>\n",
       "      <th>599</th>\n",
       "      <td>yelp</td>\n",
       "      <td>The patio seating was very comfortable.</td>\n",
       "    </tr>\n",
       "  </tbody>\n",
       "</table>\n",
       "<p>600 rows × 2 columns</p>\n",
       "</div>"
      ],
      "text/plain": [
       "    website_name                                               text\n",
       "0         amazon  It only recognizes the Phone as its storage de...\n",
       "1         amazon  Disappointing accessory from a good manufacturer.\n",
       "2         amazon  The one big drawback of the MP3 player is that...\n",
       "3         amazon  This particular model would not work with my M...\n",
       "4         amazon  If the two were seperated by a mere 5+ ft I st...\n",
       "..           ...                                                ...\n",
       "595         yelp                Everything was fresh and delicious!\n",
       "596         yelp          - Really, really good rice, all the time.\n",
       "597         yelp                              Pretty awesome place.\n",
       "598         yelp        The staff are great, the ambiance is great.\n",
       "599         yelp            The patio seating was very comfortable.\n",
       "\n",
       "[600 rows x 2 columns]"
      ]
     },
     "execution_count": 239,
     "metadata": {},
     "output_type": "execute_result"
    }
   ],
   "source": [
    "x_test_df = pd.read_csv(os.path.join(data_dir, 'x_test.csv'))\n",
    "x_test_df.shape"
   ]
  },
  {
   "cell_type": "code",
   "execution_count": 253,
   "id": "e8d470f3",
   "metadata": {},
   "outputs": [
    {
     "data": {
      "text/plain": [
       "600"
      ]
     },
     "execution_count": 253,
     "metadata": {},
     "output_type": "execute_result"
    }
   ],
   "source": [
    "te_text_list = x_test_df['text'].values.tolist()\n",
    "len(te_text_list)"
   ]
  },
  {
   "cell_type": "code",
   "execution_count": 254,
   "id": "99cf3303",
   "metadata": {},
   "outputs": [
    {
     "data": {
      "text/plain": [
       "<600x4510 sparse matrix of type '<class 'numpy.int64'>'\n",
       "\twith 5542 stored elements in Compressed Sparse Row format>"
      ]
     },
     "execution_count": 254,
     "metadata": {},
     "output_type": "execute_result"
    }
   ],
   "source": [
    "vec = CountVectorizer(vocabulary = vocab)\n",
    "t = vec.fit_transform(te_text_list)\n",
    "t"
   ]
  },
  {
   "cell_type": "code",
   "execution_count": 259,
   "id": "e162cc81",
   "metadata": {},
   "outputs": [
    {
     "data": {
      "text/plain": [
       "(600, 4510)"
      ]
     },
     "execution_count": 259,
     "metadata": {},
     "output_type": "execute_result"
    }
   ],
   "source": [
    "te_array = t.toarray()\n",
    "te_array.shape"
   ]
  },
  {
   "cell_type": "code",
   "execution_count": 266,
   "id": "97fd1f65",
   "metadata": {},
   "outputs": [
    {
     "data": {
      "text/plain": [
       "array([0.50779202, 0.39742623, 0.44536897, 0.10652286, 0.23843902,\n",
       "       0.13994524, 0.18041416, 0.27592304, 0.24653057, 0.63175452,\n",
       "       0.53356158, 0.61515303, 0.13516778, 0.19477432, 0.31248281,\n",
       "       0.14921113, 0.0170364 , 0.12270964, 0.42113813, 0.31062989,\n",
       "       0.38617562, 0.47657294, 0.16215187, 0.29436475, 0.51246814,\n",
       "       0.32391048, 0.35852866, 0.465141  , 0.21279012, 0.29581326,\n",
       "       0.57530431, 0.36343285, 0.47282724, 0.01244505, 0.32220981,\n",
       "       0.5044506 , 0.46608568, 0.14366567, 0.38573758, 0.55945874,\n",
       "       0.1229296 , 0.24658427, 0.48826739, 0.35092715, 0.30227317,\n",
       "       0.03451418, 0.17541125, 0.08743971, 0.13691534, 0.21279012,\n",
       "       0.49161545, 0.16889505, 0.86101568, 0.37628043, 0.36994705,\n",
       "       0.41801247, 0.16672854, 0.07007077, 0.6142836 , 0.08342933,\n",
       "       0.40885525, 0.21013796, 0.41801247, 0.15673439, 0.14361642,\n",
       "       0.05261054, 0.1126216 , 0.48200288, 0.15105205, 0.57270144,\n",
       "       0.06642186, 0.41801247, 0.14832477, 0.04675835, 0.23412795,\n",
       "       0.49622955, 0.44466835, 0.05206224, 0.67600793, 0.05901799,\n",
       "       0.19316694, 0.03119258, 0.06065947, 0.50431894, 0.01702203,\n",
       "       0.38339149, 0.14262357, 0.06824623, 0.24641472, 0.07454927,\n",
       "       0.41801247, 0.17734562, 0.35423416, 0.25062307, 0.38672159,\n",
       "       0.29687152, 0.2628218 , 0.32372341, 0.18998319, 0.25131156,\n",
       "       0.96577191, 0.44301835, 0.44542868, 0.92445145, 0.23790047,\n",
       "       0.96458849, 0.82645537, 0.92819183, 0.00101292, 0.2841291 ,\n",
       "       0.873017  , 0.41650275, 0.87896986, 0.34332828, 0.68653511,\n",
       "       0.45618083, 0.8055451 , 0.91385976, 0.63707574, 0.43138641,\n",
       "       0.11400618, 0.65603148, 0.89787031, 0.92473086, 0.91132074,\n",
       "       0.95831497, 0.81158844, 0.71509482, 0.9494328 , 0.53050465,\n",
       "       0.99466075, 0.85630566, 0.8002211 , 0.98591785, 0.99348449,\n",
       "       0.57292684, 0.15476924, 0.92266136, 0.78912869, 0.97985253,\n",
       "       0.91866063, 0.1067777 , 0.76672161, 0.9264945 , 0.77128104,\n",
       "       0.83360055, 0.07610867, 0.02667165, 0.98789281, 0.84684985,\n",
       "       0.99995914, 0.98671562, 0.93099331, 0.80038186, 0.46143564,\n",
       "       0.76270713, 0.72182069, 0.54042309, 0.8024326 , 0.78179494,\n",
       "       0.28845224, 0.46970657, 0.58354721, 0.9611001 , 0.90961537,\n",
       "       0.39489492, 0.85430095, 0.28750222, 0.732538  , 0.34226997,\n",
       "       0.37655865, 0.42520945, 0.42149453, 0.64961415, 0.90039619,\n",
       "       0.99770326, 0.68524847, 0.44263815, 0.94585194, 0.73044805,\n",
       "       0.93175211, 0.04376939, 0.55616733, 0.87522051, 0.78380955,\n",
       "       0.94703133, 0.89363668, 0.97448422, 0.1107827 , 0.86644148,\n",
       "       0.91520826, 0.74129637, 0.6001239 , 0.96770783, 0.87155874,\n",
       "       0.83564175, 0.39884313, 0.54471962, 0.27964038, 0.87863412,\n",
       "       0.09977262, 0.59648022, 0.38382732, 0.39867633, 0.02868446,\n",
       "       0.20522884, 0.03784985, 0.00399641, 0.22002593, 0.6493958 ,\n",
       "       0.18571561, 0.11056584, 0.21371842, 0.52471272, 0.39067677,\n",
       "       0.49743887, 0.4152892 , 0.4965733 , 0.27439386, 0.15424413,\n",
       "       0.00980513, 0.19879944, 0.23365713, 0.24977435, 0.05433674,\n",
       "       0.0221195 , 0.2957827 , 0.54191155, 0.43138641, 0.47864342,\n",
       "       0.01998556, 0.34447298, 0.80067068, 0.30708904, 0.42737236,\n",
       "       0.14455633, 0.10470209, 0.59239977, 0.54445623, 0.27756169,\n",
       "       0.15187836, 0.13538047, 0.59845687, 0.73058312, 0.89871344,\n",
       "       0.05892358, 0.21529214, 0.11834055, 0.09016087, 0.48069927,\n",
       "       0.51446462, 0.72940287, 0.77556535, 0.05876353, 0.66183791,\n",
       "       0.14305578, 0.42398112, 0.15813922, 0.28114964, 0.41285967,\n",
       "       0.40933128, 0.26352573, 0.30402619, 0.13694063, 0.15950468,\n",
       "       0.18660752, 0.28318279, 0.13775975, 0.03807765, 0.12044155,\n",
       "       0.08646687, 0.07179134, 0.34644238, 0.63228364, 0.16113745,\n",
       "       0.53580229, 0.54445623, 0.55608894, 0.56414378, 0.1097964 ,\n",
       "       0.26348094, 0.47935574, 0.48637635, 0.49477358, 0.07904104,\n",
       "       0.04156539, 0.61203307, 0.07189276, 0.28745788, 0.52181985,\n",
       "       0.37047529, 0.47935574, 0.16776211, 0.00407999, 0.35163024,\n",
       "       0.01343978, 0.85754606, 0.47935574, 0.23011087, 0.29206245,\n",
       "       0.59828987, 0.28881046, 0.71201771, 0.70072021, 0.47119398,\n",
       "       0.96545966, 0.56885384, 0.65484754, 0.17759061, 0.44705308,\n",
       "       0.70950357, 0.43138641, 0.13217902, 0.17873657, 0.41725692,\n",
       "       0.75584103, 0.34215567, 0.89657077, 0.60433118, 0.78143763,\n",
       "       0.91963465, 0.99511944, 0.72394502, 0.42519321, 0.56527346,\n",
       "       0.62395459, 0.99937485, 0.36615017, 0.83360627, 0.43245737,\n",
       "       0.99787528, 0.48780958, 0.57701621, 0.02836257, 0.48608165,\n",
       "       0.6269987 , 0.90446814, 0.88175314, 0.70322284, 0.47437019,\n",
       "       0.24065691, 0.35676102, 0.46762062, 0.48076008, 0.92257398,\n",
       "       0.64918488, 0.36548497, 0.80565126, 0.04836035, 0.65654955,\n",
       "       0.47167562, 0.13161641, 0.75788475, 0.73959084, 0.89933402,\n",
       "       0.35749381, 0.86285809, 0.88391513, 0.96434552, 0.95776773,\n",
       "       0.36208925, 0.86198463, 0.56862813, 0.55407104, 0.81097709,\n",
       "       0.76240167, 0.73250353, 0.94205835, 0.33905586, 0.60651402,\n",
       "       0.27197532, 0.67054522, 0.41908209, 0.93770764, 0.44691644,\n",
       "       0.90607428, 0.84950294, 0.75042851, 0.13863456, 0.65575756,\n",
       "       0.56878107, 0.85209798, 0.52067067, 0.97363377, 0.67813052,\n",
       "       0.71655178, 0.3659928 , 0.38655173, 0.8696791 , 0.77808917,\n",
       "       0.38969767, 0.31516645, 0.92265543, 0.00436786, 0.0248925 ,\n",
       "       0.99324521, 0.37243248, 0.72639846, 0.20149706, 0.88453342,\n",
       "       0.11494229, 0.19838534, 0.00735742, 0.15675597, 0.22651652,\n",
       "       0.0950979 , 0.09327548, 0.03458463, 0.15608847, 0.47057223,\n",
       "       0.6240062 , 0.05522777, 0.12007592, 0.34765683, 0.37415412,\n",
       "       0.16669018, 0.49161545, 0.26791382, 0.1013809 , 0.27532379,\n",
       "       0.30043256, 0.14263431, 0.39910591, 0.00640548, 0.6889433 ,\n",
       "       0.47689319, 0.69959515, 0.31708071, 0.68208958, 0.34659544,\n",
       "       0.08008398, 0.44561377, 0.01008801, 0.43648302, 0.16533119,\n",
       "       0.07516008, 0.50103786, 0.15010775, 0.11188588, 0.43375119,\n",
       "       0.92950244, 0.29043298, 0.08830091, 0.09740577, 0.11159181,\n",
       "       0.07951876, 0.4169033 , 0.00538919, 0.83859446, 0.67978499,\n",
       "       0.4527926 , 0.34466852, 0.54042056, 0.52808835, 0.33037788,\n",
       "       0.68296248, 0.27484995, 0.40222875, 0.32688315, 0.30790668,\n",
       "       0.16571398, 0.12784867, 0.40626793, 0.40645307, 0.31131883,\n",
       "       0.4159507 , 0.31599375, 0.38828554, 0.41801247, 0.77037518,\n",
       "       0.58641857, 0.28867921, 0.24729466, 0.1505925 , 0.18672238,\n",
       "       0.28712389, 0.40805784, 0.19226099, 0.17342058, 0.46952887,\n",
       "       0.13146283, 0.47135152, 0.28721792, 0.14910749, 0.53212322,\n",
       "       0.28116836, 0.00553226, 0.38927965, 0.62634271, 0.12967255,\n",
       "       0.49996304, 0.33018527, 0.079263  , 0.49568043, 0.62369589,\n",
       "       0.39400268, 0.1095193 , 0.21789706, 0.2165754 , 0.09051529,\n",
       "       0.98568238, 0.77002617, 0.76750328, 0.13925927, 0.62780362,\n",
       "       0.80001423, 0.91359265, 0.60972776, 0.8759699 , 0.37757071,\n",
       "       0.39810547, 0.94006118, 0.79726306, 0.43142514, 0.51608456,\n",
       "       0.78933275, 0.78553518, 0.90902974, 0.77011396, 0.68402163,\n",
       "       0.82661559, 0.69015741, 0.55169944, 0.30483921, 0.56368922,\n",
       "       0.98277816, 0.2544847 , 0.67258527, 0.73829078, 0.9988377 ,\n",
       "       0.32550337, 0.91385976, 0.46930689, 0.89426169, 0.56947997,\n",
       "       0.34283212, 0.48111491, 0.28964633, 0.73820188, 0.92624438,\n",
       "       0.55059905, 0.61522139, 0.95677454, 0.85600266, 0.74501711,\n",
       "       0.71683013, 0.94569298, 0.51439251, 0.97420728, 0.98969064,\n",
       "       0.4742314 , 0.01704199, 0.31548317, 0.92432833, 0.89822772,\n",
       "       0.91385976, 0.57913367, 0.77733765, 0.41384448, 0.63780775,\n",
       "       0.61192726, 0.84990278, 0.99793054, 0.96359848, 0.18204129,\n",
       "       0.08762724, 0.19761034, 0.93335068, 0.77127515, 0.42755728,\n",
       "       0.93456946, 0.34878318, 0.42204356, 0.40376556, 0.4877616 ,\n",
       "       0.41801247, 0.74657704, 0.78110655, 0.75490482, 0.61746003,\n",
       "       0.84434512, 0.37021485, 0.90336331, 0.51181758, 0.68156008,\n",
       "       0.93797738, 0.81693923, 0.82796552, 0.91534871, 0.55505218,\n",
       "       0.14178762, 0.41341656, 0.84368543, 0.39372971, 0.7918325 ,\n",
       "       0.94469328, 0.90886784, 0.77878871, 0.99692563, 0.79264797])"
      ]
     },
     "execution_count": 266,
     "metadata": {},
     "output_type": "execute_result"
    }
   ],
   "source": [
    "y_te_proba = best_lr.predict_proba(te_array)[:,1]\n",
    "y_te_proba"
   ]
  },
  {
   "cell_type": "code",
   "execution_count": null,
   "id": "416dce09",
   "metadata": {},
   "outputs": [],
   "source": []
  },
  {
   "cell_type": "code",
   "execution_count": null,
   "id": "b20534b1",
   "metadata": {},
   "outputs": [],
   "source": []
  },
  {
   "cell_type": "code",
   "execution_count": null,
   "id": "65ca2a30",
   "metadata": {},
   "outputs": [],
   "source": []
  },
  {
   "cell_type": "code",
   "execution_count": null,
   "id": "242282af",
   "metadata": {},
   "outputs": [],
   "source": []
  },
  {
   "cell_type": "code",
   "execution_count": null,
   "id": "5028f54a",
   "metadata": {},
   "outputs": [],
   "source": [
    "# remove punctuation in the text\n",
    "def rm_punc(text_list):\n",
    "    puncs = '!@#$%^&*()_+-={}[]:;|<>,.?/\"\\''\n",
    "    clean_text_list = []\n",
    "    for text in text_list:\n",
    "        clean_text = \"\"\n",
    "        for char in text:\n",
    "            if char not in puncs:\n",
    "                clean_text += char.lower()\n",
    "        clean_text_list.append(clean_text)\n",
    "    return clean_text_list\n",
    "\n",
    "clean_tr_text = rm_punc(tr_text_list)\n",
    "clean_tr_text[0]"
   ]
  },
  {
   "cell_type": "code",
   "execution_count": null,
   "id": "e6806af7",
   "metadata": {},
   "outputs": [],
   "source": [
    "# partition the data\n",
    "words_list = []\n",
    "for text in clean_tr_text:\n",
    "    words_list.append(text.split())\n",
    "    \n",
    "words_list[0]"
   ]
  },
  {
   "cell_type": "code",
   "execution_count": null,
   "id": "10a7ce66",
   "metadata": {},
   "outputs": [],
   "source": []
  },
  {
   "cell_type": "code",
   "execution_count": null,
   "id": "d269ccb6",
   "metadata": {},
   "outputs": [],
   "source": []
  }
 ],
 "metadata": {
  "interpreter": {
   "hash": "d5603cc4667a52057224efdf5ddcc7de73a3282f447f21696056843efd22823e"
  },
  "kernelspec": {
   "display_name": "Python 3 (ipykernel)",
   "language": "python",
   "name": "python3"
  },
  "language_info": {
   "codemirror_mode": {
    "name": "ipython",
    "version": 3
   },
   "file_extension": ".py",
   "mimetype": "text/x-python",
   "name": "python",
   "nbconvert_exporter": "python",
   "pygments_lexer": "ipython3",
   "version": "3.10.12"
  }
 },
 "nbformat": 4,
 "nbformat_minor": 5
}<|MERGE_RESOLUTION|>--- conflicted
+++ resolved
@@ -1046,11 +1046,9 @@
   },
   {
    "cell_type": "code",
-<<<<<<< HEAD
+
    "execution_count": 224,
-=======
-   "execution_count": 143,
->>>>>>> 28779b66
+
    "id": "8a9f38c4",
    "metadata": {},
    "outputs": [
@@ -1060,11 +1058,8 @@
        "18"
       ]
      },
-<<<<<<< HEAD
+
      "execution_count": 224,
-=======
-     "execution_count": 143,
->>>>>>> 28779b66
      "metadata": {},
      "output_type": "execute_result"
     }
